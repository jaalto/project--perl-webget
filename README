README: Pwget - A Perl derivation of wget
-----------------------------------------

Pwget is similar to wget[1] but it can use categorized configuration
files, analyze Web pages, and "search" for download links as
instructed. Instead of absolute links, it contains heuristics to track
newer versions of files.

The source package directories:

    bin/            The program and system manual page (*.1)
    doc/            Documentation

Important files

    COPYING         GPL v2 or later Licence
    INSTALL         Install instructions
    bin/ChangeLog   Project change records

Project details

    Homepage
      http://freecode.com/projects/perlwebget

    To report bugs
      See freecode page

    Source code repository
      See freecode page

    Depends
      Perl 5.10+

      Standard Perl libraries:

	   Net::FTP		[Debian package: perl-modules]
	   LWP::UserAgent	[Debian package: libwww-perl]

      wget(1) for Sourceforge downloads [1].
      t2html for generating documentation [2] from scratch (optional).

References

    [1] http://www.gnu.org/software/wget
    [2] http://freecode.com/projects/perl-text2html

Copyright

<<<<<<< HEAD
    Copyright (C) 1996-2013 Jari Aalto
=======
    Copyright (C) 1996-2012 Jari Aalto
>>>>>>> a6fa3cae

License

    This program is free software; you can redistribute and/or modify
    program under the terms of GNU General Public license either version 2
    of the License, or (at your option) any later version.

End of file<|MERGE_RESOLUTION|>--- conflicted
+++ resolved
@@ -46,11 +46,7 @@
 
 Copyright
 
-<<<<<<< HEAD
-    Copyright (C) 1996-2013 Jari Aalto
-=======
     Copyright (C) 1996-2012 Jari Aalto
->>>>>>> a6fa3cae
 
 License
 

<<<<<<< HEAD
2014-02-21 Fri  Jari Aalto  <jari.aalto@cante.net>

	* bin/pwget.pl (POD): Fix typo.
	(FileRootDirNeedeed): Correct Perl warning
	about missing function parens in call to DateYYYY_MM_DD().
	(HandleCommandLineArgs): remove defined() tests from LISTs.
=======
2014-04-09 Wed  Jari Aalto  <jari.aalto@cante.net>

	* bin/pwget.pl (FileExists): Add .xz extension.
	(FileSimpleCompressed): Add .xz extension.
	(FileDeCompressedCmd): Add .xz support.
	(UrlHttp): Remove internal debug variable setting.
>>>>>>> 01c35965

2012-02-09 Thu  Jari Aalto  <jari.aalto@cante.net>

	* doc/examples/emacs.conf: Update old name to pwget.

	* bin/pwget.pl (Boot): Add dheck against empty command line args.
	(UrlHttGetWget): Remove which(1). Use --long options in wget(1).

	* README (README::Depends): Require PErl 5.10+. The
	LWP::UserAgent is included in latest Perl, so it's
	not extenal CPAN dependency any more.

2012-01-30 Mon  Jari Aalto  <jari.aalto@cante.net>

	* bin/pwget.pl (LatestVersion): Improve internal error message.
	(Main): Improve HTTPS Crypt::SSLeay.pm message.
	(LatestVersion): use qr() and \E..\Q to quote $post part of
	found file name. Like in Debian archive:
	+dfsg.orig.tar => \+dfsg\.orig\.tar

2010-10-31 Sun  Jari Aalto  <jari.aalto@cante.net>

	* bin/pwget.pl
	(--Tag): replace all occurrences with --tag.
	(HandleCommandLineArgs): Make -t and -v options non-ambiguous.
	(HELP::--regexp): Correct short option capitalization
	in example. Add caveat: currently works only for http:// URLs.

2010-10-12 Tue  Jari Aalto  <jari.aalto@cante.net>

	* Makefile (PERL): New.
	(doc/manual/index.txt): Change from 'pwget.txt'.
	(doc/manual/index.html): Change from 'pwget.html'.

	* bin/pwget.pl (HELP): Correct spelling.
	  (HELP::head1 OPTIONS): add missing '=over 4'.
	  (Help): Correct load of module Pod::Man.

2010-05-01 Sat  Jari Aalto  <jari.aalto@cante.net>

	* pwget.pl (HandleCommandLineArgs): Remove
	"require_order" from Getopt::Long::config().

2010-04-17 Thu  Jari Aalto  <jari.aalto@cante.net>

	* pwget.pl (Help): Change word 'kit' to 'package.
	Remove option categories and arrange all options
	alphabetically.

2010-04-15 Thu  Jari Aalto  <jari.aalto@cante.net>

	* pwget.pl (Help): rewrite eval Pod::Man call.

2010-04-13 Tue  Jari Aalto  <jari.aalto@cante.net>

	* pwget.pl: Add 'use 5.10' because "Named Capture Buffers"
	are used.

2010-03-13 Sat  Jari Aalto  <jari.aalto@cante.net>

	* pwget.pl (top level): rearrange globals, use
	comamnds.
	(Initialize): change CONTACT to AUTHOR.

2010-02-22 Mon  Jari Aalto  <jari.aalto@cante.net>

	* pwget.pl (HandleCommandLineArgs): Change command
	line options to follow GNU standards: -v, --version; not
	-v|--version; all long options names are in lowercase.

2009-10-01  Jari Aalto  <jari.aalto@cante.net>

	* pwget.pl (UrlHttGetPerl): Set User-Agent to Firefox 3.5.3

2009-09-23  Jari Aalto  <jari.aalto@cante.net>

	* pwget.pl (Help::LIST OF DIRECTIVES::new): Improve documentation.
	(Help::LIST OF DIRECTIVES::page): Improve documentation.
	(Help::LIST OF DIRECTIVES::pregexp): New.
	(ListUnique): New.
	(FileListFilter): Change to hash notation.

2009-09-22  Jari Aalto  <jari.aalto@cante.net>

	* pwget.pl (UrlHttp): Comment out '-->' which announce
	initial file name, not the final.
	(IsSourceforgeDownload): New.
	(UrlHttpParseHref): Convert args to HASH syntax. Add parameter
	unique.
	(FileExists): Convert args to HASH syntax.
	Add more archive extensions. Add Sourceforge support.
	(HandleCommandLineArgs): Correct setting of $debug and $verb.
	(UrlHttGetPerl): Chnage $ARG to my($content).
	(UrlHttpSearchPage): Complete rewrite. Use UrlHttGet().
	(UrlHttGetPerl): Se user_agent. Work around berlios.de.

2009-09-21  Jari Aalto  <jari.aalto@cante.net>

	* pwget.pl (LatestVersion): Change all grouped references to names
	regular expressions and references.
	(UrlManipulateMain): Add Sourceforge <URL>/download support
	(SourceforgeProjectName): Add sf.net/projects/<URL> support.
	(SourceforgeProjectId): Update SF group_id regexp.
	(UrlManipulateSfOld): New. Move old SF support.
	(UrlManipulateSf): New SF support.
	(UrlManipulateMain): Add 'mirror' parameter.
	(UrlHttp): Pass $mirror to UrlManipulateMain().
	(UrlHttGetPerl): New.
	(UrlHttGetWget): New.
	(FileNameFix): Add sourceforge support.
	(HandleCommandLineArgs): Correct --verbose value setting with
	'defined'.

2009-09-16  Jari Aalto  <jari.aalto@cante.net>

	* pwget.pl (LatestVersion): Add 'rc' to regexp,
	like in 'release candidate'.

2009-09-12  Jari Aalto  <jari.aalto@cante.net>

	* pwget.pl (HELP::--Regexp-content): Correct spelling.

2009-08-03  Jari Aalto  <jari.aalto@cante.net>

	* pwget.pl (HandleCommandLineArgs): Do not set $verb to
	default value 1. Be silent by default.

2009-03-26  Jari Aalto  <jari.aalto@cante.net>

	* pwget.pl (Help::LIST OF DIRECTIVES IN CONFIGURATION FILE):
	Adjust discussion about 'rename:'

2009-03-25  Jari Aalto  <jari.aalto@cante.net>

	* pwget.pl (UrlHttpDownload): Change savefile foo.txt?format=mode
	so that the rest after question mark are removed. Thus foo.txt.

2009-03-19  Jari Aalto  <jari.aalto@cante.net>

	* pwget.pl (UrlHttpParseHref): Add www.emacswiki.org
	filetr regexp.
	(DirectiveLcd): in mkdir(), announce if test mode
	is active.

2009-03-18  Jari Aalto  <jari.aalto@cante.net>

	* pwget.pl (UrlHttpParseHref): Add code.google.com directory
	filtering regexp.
	(HandleCommandLineArgs): Add new option --sleep SECONDS.
	(Help): Document option --sleep SECONDS.
	(UrlHttpDownload): Use new variable $SLEEP_SECONDS.

2009-03-08  Jari Aalto  <jari.aalto@cante.net>

	* pwget.pl (UrlHttpParseHref): Add more debug.

2009-02-20  Jari Aalto  <jari.aalto@cante.net>

	* pwget.pl (LIST OF DIRECTIVES IN CONFIGURATION FILE):
	Adjust right hand column to 60 in indented examples.
	(xopt:rm): Adjust indentation.

2009-02-11  Jari Aalto  <jari.aalto@cante.net>

	* pwget.pl (Help): Workaround Perl v5.10.0 bug in Pod::Text,
	which defined non-workable pod2text() function:
	    Can't use string ("") as a symbol ref while "strict refs" in
	    use at /usr/share/perl/5.10/Pod/Text.pm line 249.

2008-09-16  Jari Aalto  <jari.aalto@cante.net>

	* pwget.pl: Rename to shorter name 'perl wget'. Was mywebget.pl
	(help::POD): Document short options.
	(HandleCommandLineArgs): Add new option --dry-run. Add short
	option -c for --config.
	(DirectiveLcd): Do not create directories if --test option is in
	effect.
	(UrlManipulateSf): New.
	(UrlManipulateMain): New.
	(SopurceforgeParseDownloadPage): New.
	(SourceforgeProjectName): New.
	(SourceforgeProjectId): New.
	(UrlHttp): Handle SF url with UrlManipulateMain().
	(UrlHttGet): New.
	(LatestVersion): Adjust postfix variable $post to detect
	exotic URLs (sourceforge) like filename=foo-0.7.1.tar.gz&amp;abmode=
	(UrlHttpParseHref): Filter sourceforge 'mirror_picker'.
	(FileNameFix): Only fix for 'viewcvs'.
	(TestDriverSfMirror): Remove.
	(UrlHttpManipulate): Remove.
	(UrlHttp): Set correct $file, ignore exotic [?&] PHP paths as
	save filename.

2008-02-26  Jari Aalto  <jari.aalto@cante.net>

	* mywebget.pl (LatestVersion): Adjust 'add' variable.
	(UrlHttpSearchNewest): Call LatestVersion() only if there are @urls.

2008-02-12  Jari Aalto  <jari.aalto@cante.net>

	* mywebget-emacs.conf: (maclennan-sean): New.

2008-02-08  Jari Aalto  <jari.aalto@cante.net>

	* mywebget.pl (UrlHttp): Remoe filename from URL, when
	searching for newer files.
	(UrlHttpManipulate): Fix Sourceforge URL manipulation code.

2008-01-29  Jari Aalto  <jari.aalto@cante.net>

	* mywebget.pl (LatestVersion): Reformat error message.
	Suggest using <file:> in the configuration line.

	* mywebget-emacs.conf: (lua): Add lua-mode download.

2008-01-25  Jari Aalto  <jari.aalto@cante.net>

	* mywebget-emacs.conf: (jsp): change download directory
	from www/jsp to www/
	(niksic-hrvoje): Download all *.el files.

2007-12-01  Jari Aalto  <jari.aalto@cante.net>

	* mywebget.pl (HELP): Removed heading VERSION. Can't
	expand variabled inside POD section.
	(Unpack): Move $newDir definition inside if.
	(FileDeCompressedRootDir): Correct detection of root dir.

2007-09-19  Jari Aalto  <jari.aalto@cante.net>

	* pwget.pl (LatestVersion): Quote special characters in regexp.
	The name may contain special characters, like in 'aewm++'.

2006-03-09  Jari Aalto  <jari.aalto@cante.net>

	* pwget.pl (UrlHttpSearchNewest): Impreved --Regexp
	  search option.

2006-02-21  Jari Aalto  <jari.aalto@cante.net>

	* pwget.pl (HandleCommandLineArgs): Missing =s spec from
	--mirror (did not accept an argument). Fixed.

2006-02-09 Thu  Jari Aalto  <jari.aalto@cante.net>

        * mywebget-emacs.conf: 1.52 (mackall-matt): New.
        quilt mode.
        (widhopf-fenk-robert): New.

2006-01-22 Sun  Jari Aalto  <jari.aalto@cante.net>

        * pwget.pl (sub FileListFilter): 1.90 Files in sites using ftp procol
        were not scrutinized to new: file test. Added $getFile test after
        regexp test.
        (sub Main): 1.90 Use $fileName (new: tag content) for $origFile when
        passing it to UrlFtp(). This makes scanning new files take into effect.

2005-12-01 Thu  Jari Aalto  <jari.aalto@cante.net>

        * pwget.pl (sub FileDeCompressedCmd): 1.85 incorrect
        $decompress binary 'bzip' => 'bzip2.
        Check ERRNO after external shell call. Changed backquotes
        to more reable qx().
        (sub Unpack): 1.85 Changed backquotes
        to more reable qx().
        (sub UrlSfMirrorParse): 1.85 New.
        (sub TestDriverSfMirror): 1.85 New.
        (Help::LIST OF DIRECTIVES IN CONFIGURATION FILE): Added new
        directive 'mirror:'.
        (Help::General options): Added option --mirrir SITE.
        for sourceforge downloads.
        (sub UrlHttpManipulate): 1.85 New. Handle Sourceforge's
        project downloads correctly.

2005-11-29 Tue  Jari Aalto  <jari.aalto@cante.net>

        * mywebget-emacs.conf: 1.51 (warsaw-barry): URLs updated.
        (python-mode): New tag. Point people to sourceforge.

2005-10-16 Sun  Jari Aalto  <jari.aalto@cante.net>

        * pwget.pl (LatestVersion): 1.84 Increased
        debug messages so that level 2 is needed.

2005-09-29 Thu  Jari Aalto  <jari.aalto@cante.net>

        * pwget.pl (sub LatestVersion): 1.84 Added `tbz2' to
        variable $ext.

        * mywebget-emacs.conf: 1.50 Chnaged all `belnet' sourceforge
        download URLS to prdownloads.sourceforge.net
        (emacs-jabber):G New.
        (mitchell-lawrence): Added lisppaste.el

2005-08-13 Sat  Jari Aalto  <jari.aalto@cante.net>

        * pwget.pl (sub ConfigVariableParse): 1.81
        Ignore some URLS, that look like variable assignments:
        print http://example.com/viewcvs/vc-svn.el?rev=HEAD
        (sub Boot): 1.81 Raised debug from 2 => 4 before printing
        configuration file contents.
        (sub ConfigRead): 1.81 Fixed 'already flag' debug output.

2005-04-06 Wed  Jari Aalto  <jari.aalto@cante.net>

        * mywebget-emacs.conf: 1.49 (corneli-joe): New.

2005-02-16  Jari Aalto  <jari.aalto@cante.net>

        Update Copright year in all files

2005-02-06 Sun  Jari Aalto  <jari.aalto@cante.net>

        * mywebget-emacs.conf: 1.47 (two-mode): New.

2005-02-07  Jari Aalto  <jari.aalto@cante.net>

        * mywebget-emacs.conf: (buhl-josh): Tag corrected. Due
        to misunderstanding the tag was named 'ahlfeld-jorg'. Bug reported
        by jbuhl users sourceforgenet.

2005-02-04  Jari Aalto  <jari.aalto@cante.net>

        * mywebget-emacs.conf (svn):  1.45 Subversion tag disabled. Point
        people to use Stefan's tag reichor-stefan.

2005-02-02 Wed  Jari Aalto <jari.aalto@cante.net>

        * pwget.pl
        - There were serious problems with <rename:>. Now accepts
          full perl code.
        (sub ExpandVars): 1.77 Commented out `PrintHash',
        so that environemtn varibales are not listed any more on error
        (too long listing).
        (sub ExpandVars): 1.77 Added new parameter 'origline'.
        (sub ConfigVariableParse): 1.77 Added 'next' to skip 'rename:'
        directive.
        (sub EvalCode): 1.77 Added debug.
        (Help::LIST OF DIRECTIVES IN CONFIGURATION FILE): 1.77 Added
        much more complicated example to <rename:> directive.
        (sub EvalCode): 1.77 Added private block.
        (sub MonthToNumber): 1.77 New.
        (UrlHttpDownload): Moved saveFile setting further up, because
        'on disk' checking was too early.
        (sub FileExists): 1.77 Missing -e check added.

2005-01-30 Sun  Jari  Aalto <jari.aalto@cante.net>

        * mywebget-emacs.conf: 1.45 (dyke-neil): Added quake.el

2005-01-18 Tue  Jari  <jari.aalto@cante.net>

        * mywebget-emacs.conf (hughes-graham): 1.44 New. Added rc4.el
        which implements encrypt in pure elisp.

2005-01-04 Tue  Jari Aalto <jari.aalto@cante.net>

        * pwget.pl (sub UrlHttpFileCheck): 1.77 Removed unnecessary
        development line: 'debug=5'.
        (sub UrlHttp): 1.77 Added input ARG $overwrite.
        (sub UrlFtp): 1.77 Added input ARG $overwrite.
        (sub UrlHttpFileCheck): 1.77 Converted input arguments to HASH
        notation. Added input ARG $overwrite.
        (sub UrlHttpDownload): 1.77 Added input ARG $overwrite.
        (sub UrlFile): 1.77 Converted input arguments to HASH
        notation. Added input ARG $overwrite.

        * mywebget-emacs.conf: 1.44 (elmes-damien): New
        (chua-sandra): New; remember.el.

2004-11-19 Fri  Jari Aalto  <jari dot aalto A T cante dt net>

        * mywebget-emacs.conf (arch): 1.43 download disabled.
        Instruct to use CVS instead.

2004-11-07 Sun  Jari Aalto  <jari dot aalto A T cante dt net>

        * pwget.pl (sub UrlHttpParseHref): 1.75 HREF can also
        use single quote. Added.

        * mywebget-emacs.conf: 1.41 (mitchell-lawrence): New.

2004-11-06 Sat  Jari Aalto  <jari dot aalto A T cante dt net>

        * mywebget-emacs.conf: 1.41 (kruse-peter): New.
        (oconnor-edward): Renamed. Was `oconor-edward'

2004-10-13  Jari Aalto  <jari.aalto@poboxes.com>

        * pwget.pl (DirectiveLcd): Changer input parameter to
        HASH.
        (HandleCommandLineArgs): Incorrect option name
        skip--version => skip-version.
        (Boot): Removed global $ARG, and used for-loop local
        my $arg.
        (HandleCommandLineArgs): New global $CFG_FILE_NEEDED.
        If the re is no --Tag or --regexp options, there is
        no need to read and parse configuration file. This will
        noticeably make program start faster to retrieve URLs.

2004-09-29 Wed  Jari Aalto  <jari dot aalto A T cante dt net>

        * mywebget-emacs.conf: 1.40 (yuji-minejima): New.

2004-08-27 Fri  Jari Aalto  <jari dot aalto A T cante dt net>

        * mywebget-emacs.conf: 1.39 (brown-jeremy): New.

2004-08-25 Wed  Jari Aalto  <jari dot aalto A T cante dt net>

        * mywebget-emacs.conf: 1.37 Removed all 'include' statements.
        They conflick different setups.

        * mywebget-emacs.conf: 1.37 (wiegley-john): URL updated.

2004-08-24 Tue  Jari Aalto  <jari dot aalto A T cante dt net>

        * pwget.pl (Getopt::Long): 1.72 Set verbose to 5 if debug
        is on.
        (sub ConfigRead): 1.72 Lowered $verb check to print a warning
        if configuration file cannot be read.

2004-08-19 Thu  Jari Aalto  <jari dot aalto A T cante dt net>

        * mywebget-emacs-vars.conf: 1.7 Changed wording in comments.

        * mywebget-emacs.conf: (The overall recommended site-lisp structure)
        1.35 Movex xemacs to separate hierarchy: /usr/share/xemacs/site-lisp/

2004-04-10 Sat  Jari Aalto  <jari dot aalto A T cante dt net>

        * mywebget-emacs.conf: 1.33 (triggs-mark): New.

2004-04-01 Thu  Jari Aalto  <jari.aalto@cante.net>

        * pwget.pl (sub LatestVersion): 1.67 Didn't parse packages
        names with embedded numbers. like4this-1.1.tar.gz; Fixed.

        * mywebget-emacs.conf:
        (jabber): Added emacs-jabber from Sourceforge.
        (mp3): Added emacsmp3player from Sourceforge.
        (docbook-xml): Added docbookxml from Sourceforge.
        (svn): Added vc-svn.el
        (italk): Added from Sourceforge.
        (bibletools): Added from Sourceforge.
        (elisp-other): jtags, jdc-el added from sourceforge.

2004-03-31 Wed  Jari Aalto  <jari.aalto@cante.net>

        * pwget.pl: 1.64 (top level): REmoved extra newlines.
        Code beatifying session.
        (sub LatestVersion): 1.64 Correct version detecton bug,
        when the version used leading zeroes: treat foo-1.002 as
        foo-1.0.0.2
        (sub UrlHttpDownload): 1.66 Didn't respect user giver save:
        directive. Fixed.

        * mywebget-emacs.conf: (arneson-erik) 1.29 New. Includes
        mixmacter.el.
        (elisp-other): Added SF project 'table' by Takaaki Ota.

2004-02-08 Sun  Jari Aalto  <jari.aalto@cante.net>

        * mywebget-emacs.conf: 1.28 (matsushita-akihisa): Added
        URL http://www.bookshelf.jp/elc/

2004-02-03 Tue  Jari Aalto  <jari.aalto@cante.net>

        * mywebget-emacs.conf: (berndl-klaus) 1.28 Added alternative tag
        `cygwin-mount'.
        (wright-francis): Added alternative tag `w32-symlinks'.

2004-01-25 Sun  Jari Aalto  <jari.aalto@cante.net>

        * mywebget-emacs.conf: 1.27 (monnier-stefan): Removed /rum.cs.yale.edu
        FTP URL link. Not accessible.

2004-01-24 Sat  Jari Aalto  <jari.aalto@cante.net>

        * mywebget-emacs.conf: 1.27 (elisp-other): Removed NTEmacs faq
        downloads epop and gnuserv. They are obsolete.
        Added clearcase.el download.
        (schroeder-alex) Wrong regexp-no, didn't filter out sql.el which
        is included in Emacs. Fixed.
        (pearson-dave): URL updated.

2003-09-01 Mon  Jari Aalto  <jari.aalto@cante.net>

        [RELEASED 2003.0901 to sourceforge]

        * pwget.pl: 1.60 Use !/bin/perl, not
        !/usr/local/bin/perl
        (HandleCommandLineArgs): 1.60 --help-html and --help-man
        are now --Help-html and --Help-man
        (Help): 1.60 Exit 0, not 1. Needed for Makefile.

2003-08-11 Mon  Jari Aalto  <jari.aalto@cante.net>

        * mywebget-emacs.conf: 1.26 (php-mode): Added sourceforge project.
        It does not use CVS.

2003-08-10 Sun  Jari Aalto  <jari.aalto@cante.net>

        * mywebget-emacs.conf: 1.26 (zenirc): New

2003-08-09  Jari Aalto  <jari.aalto@cante.net>

        * mywebget-emacs.conf: (breton-peter): Added tag3 'pbreton'
        (oconnor-edward): New.
        (linkov-juri): New.

2003-08-08  Jari Aalto  <jari.aalto@cante.net>

        Copyright statement year updated to all files.

        * mywebget-emacs.conf: (goel-deepak): added additional
        tag3 'deego'.
        (schroeder-alex): additional tag3 'kensanata'

2003-08-04 Mon  Jari Aalto  <jari.aalto@cante.net>

        * pwget.pl (Getopt::Long): 1.59 Corrected --verbose and --debug
        option to accept no arguments and still activating the
        option.

2003-08-01 Fri  Jari Aalto  <jari.aalto@cante.net>

        * mywebget-emacs.conf: 1.22 (mccrossan-fraser): New.

2003-07-03 Thu  Jari Aalto  <jari.aalto@cante.net>

        * mywebget-emacs.conf: 1.21 (sepulveda-rafael): New.
        (kapur-nevin): regexp-no:gnus-grepmail|msn.el, too old.

2003-06-26 Thu  Jari Aalto  <jari.aalto@cante.net>

        * mywebget-emacs.conf: 1.21 do not download `bibfind', It's not
        Kyle's.
        (bini-michele): Do not download diff.el
        (ponce-david): commented out, the files are at sourceforge `emacshacks'.
        (grigni-michelangelo): Added noregexp `ff-path'. It's a file
        from galbraith-peter.
        (lopez-emilio): regexp-no `prosper'. It's Phillip Lord's
        (jump-theodore):  regexp-no `prosper|nnir
        (zundel-detlev): rpm.el conflicts with
        cvs-packages/sourceforge/cedet/speedbar/rpm.el. Renamed to rpm2.el
        (rush-david): regexp-no:surl

2003-06-17 Tue  Jari Aalto  <jari.aalto@cante.net>

        * pwget.pl (sub UrlHttpDownload): 1.56 Added debug calls.
        (LWP::UserAgent;): 1.56 Incorrectly passed $file if <new:> was
        given. Now respect @list with <new:>. That it, it dind't download
        the test file because the savefilename as wrong.
        (sub ConfigRead):
        1.56 Changed few calls from $debug to $debug > 1 and $debu > 2 to
        reduce debug display in lower settings.

2003-06-10 Tue  Jari Aalto  <jari.aalto@cante.net>

        * mywebget-emacs.conf: 1.19
        (englen-stephen): Added ell.el download. Was at section
        theberge-jean.
        (theberge-jean): updated hachette.el according
        Jean-Philippe's recent comments

        * pwget.pl (UrlHttp): Parameter passing error
        in callt o `UrlHttpSearchNewest'. Fixed.
        (UrlHttpSearchNewest): Added $ua `die' check.
        (UrlHttpSearchPage): Added $ua `die' check.

2003-06-08 Sun  Jari Aalto  <jari.aalto@cante.net>

        * mywebget-emacs.conf: 1.18
        (akimichi-tatsukawa): New. EmacsWiki download
        (hodgson-kahlil): New. EmacsWiki download
        (alcorn-doug):New. EmacsWiki download
        (grossjohan-kai): Adde dlonglines.el from EmacsWiki
        (lang-mario): New. EmacsWiki download
        (matsushita-akihisa): New. EmacsWiki download
        (hodges-matthew): New. EmacsWiki download
        (bini-michele): New. EmacsWiki download
        (scholz-oliver): New. EmacsWiki download
        (anderson-patrick): New. EmacsWiki download
        (josefsson-simon): New link to AES. Rijndael implementation in
        Emacs Lisp
        (oconor-edward); O'Connor. New. EmacsWiki download
        (corcoran-travis): New. EmacsWiki download
        (koomen-hans): New. EmacsWiki download
        (zajcev-evgeny): New. EmacsWiki download

        * pwget.pl (Help):
        -- NEW FEATURE: Download according to content
           match. Added option --Regexp-content
        -- Massive code logic rewrite of function `UrlHttpFile'.
        (FileContentAnalyze): New.
        (UrlHttpFileCheck): New. Excerpted from `UrlHttpFile'
        (UrlHttpSearchNewest): New. Excerpted from `UrlHttpFile'
        (UrlHttpSearchPage): New. Excerpted from `UrlHttpFile'
        (Help): 1.52 Added <cregexp:> directive documentation.
        (Main): Code logic fixes. Separate my-definitions moved to the
        point of usage.

2003-06-07 Sat  Jari Aalto  <jari.aalto@cante.net>

        * pwget.pl (UrlHttp): 1.52 Added filtering out
        duplicate files in FILE LIST with temporary hash.
        (UrlHttpParseHref): Added support for HTML tag BASE.

2003-06-06 Fri  Jari Aalto  <jari.aalto@cante.net>

        * mywebget-emacs.conf: 1.15 (gorrell-harley): footnote.el clashes
        with Emacs and XEmacs footnote.el. Is now saved as jhg-footnotee.el
        (tramp): Update print: to direct people to GNU savannah project.

        * pwget.pl (UrlHttp): 1.51 Incorrect test for if-statement
        in `Clearing FILE:'. Was @list > 0, is now @list > 1. This bug
        caused save: directive never to take place.

2003-06-04 Wed  Jari Aalto  <jari.aalto@cante.net>

        * mywebget-emacs.conf: 1.15
        -- All `elisp-users' URLs checked.
        (belanger-jay): Fixed changed link
        (berndl-klaus): URL to cygwin-mount.el updated.
        (blaak-ray): Uncommented all and added 'print' to say that
        delphi.el is included in latest Emacs.
        (breton-peter): Disabled invalid homepage ULR
        (davidson-kevin): Disabled invalid homepage ULR
        (galbraith-peter): rule updated, do not download word-help.el, it
        is not Peter's
        (goel-deepak): Updated all URLs
        (kemp-steve): URLs No longer available. Commented out.

2003-06-03 Tue  Jari Aalto  <jari.aalto@cante.net>

        * mywebget-emacs.conf: 1.14 (gorrell-harley). Harley Gorrell
        <harley@panix.com> sent url update OLD:
        http://www.hgsc.bcm.tmc.edu/~harley/elisp/ NEW:
        http://www.mahalito.net/~harley/elisp/

2003-05-23 Fri  Jari Aalto  <jari.aalto@cante.net>

        * mywebget-emacs.conf: 1.14 (ponce-david): Added print
        statement that the the files are available at SF project 'emhacks'

2003-05-18  Jari Aalto  <jari.aalto@cante.net>

        * mywebget-emacs.conf: (wright-francis) Commented out
        downloading package woman.el. Included in Emacs.

2003-02-08 Sat  Jari Aalto  <jari.aalto@cante.net>

        * pwget.pl (sub Main): 1.50 Added https support. Needs
        to load module Crypt::SSLeay dynamically.

2002-12-22  Jari Aalto  <jari.aalto@cante.net>

        * pwget.pl (FileExists): Added check for complex URLs
        download.php?file=this.tar.gz => file=this.tar.gz
        * pwget.pl (FileNameFix): Smarter filename fix code.

2002-12-13  Jari Aalto  <jari.aalto@cante.net>

        * mywebget-emacs.conf (jde): Changed
        jde.sunsite.dk => jdee.sunsite.dk. Changed
        jde-beta.zip => jde-latest.zip.

2002-12-11  Jari Aalto  <jari.aalto@cante.net>

        * pwget.pl (UrlHttp): Added extra check for `not $new'.
        must not clear the $file variable model.

2002-08-31 Sat  Jari Aalto  <jari.aalto@cante.net>

        * admin.bashrc (function sfperlwebget_ask ()): 1.3 New.
        (function sfperlwebget_release_check ()): 1.3 New.
        (function sfperlwebget_release ()): 1.3 Call
        `sfperlwebget_release_check'
        (function sfperlwebgetdoc ()): 1.3 Generate mywebget.1
        and not pwget.pl.1 unix manual page.

2002-08-29 Thu  Jari Aalto  <jari.aalto@cante.net>

        mywebget-emacs.conf: (rodgers-kevin):
        Added `print' commands to direct people to search igrep.el
        wtih google. The gnu.emacs.sources carries the latest version.

2002-08-22 Thu  Jari Aalto  <jari.aalto@cante.net>

        * mywebget-emacs.conf: 1.11
        Massive cleanup. Run Emacs tinypath.el
        tinypath-cache-problem-report to find offending packages.
        (wright-francis): woman.el is in Emacs 21.2
        (vaidheeswarran-rajesh): whitespace is in Emacs 21.2
        (jde-contrib): Ignore jsee - see `ponce-david'.
        Ognore jserial - see `lord-philip'.
        (ponce-david): jjar.zip moved to net/packages directory.
        (belanger-jay): ignore httpd.el
        (zimmermann-reto): vhdl commented. In Emacs.
        (Foreword): Added new topic about Emacs and tinypath.el
        (guess-lang): Removed. See tag `drieu-benjamin'
        (schwenke-martin): Removed mms.tgz due to conflicting packages.
        todo-mode is in Emacs 21.2
        (blaak-ray): regexp-no:delphi.el
        (breton-peter): Ignored find-lisp, generic, locate, net-utils;
        in Emacs 21.2
        (wiegley-john): elign.el, timeclock are in Emacs 21.2.
        Ignore httpd.el - see `marsden-eric'
        (belanger-jay): Ignore httpd.el, in `marsden-eric'
        (shulman-michael): Ignore fortune.el, in Emacs 21.2
        (antlr-mode): Removed. In Emacs 21.2
        (schroeder-alex): regexp-no:ansi-color, in Emacs 21.2
        (dampel-herbert): regexp-no:battery, info-look; in Emacs 21.2
        (shinn-alex): regexp-no:battery, in Emacs 21.2. Ignore
        lynx - see `sebold-charles'
        (jones-kyle): ignore nnir - see `grossjohan-kai'
        (bbdb-expire): Removed. Included in BBDB.
        (sylvester-olaf): regexp-no:bs\.e, in Emacs 21.2
        (barzilay-eli): regexp-no:calculator, in Emacs 21.2
        (cperl): Removed CPAN load, Emacs 21.2 ships newer.
        (monnier-stefan): exclude diff-mode.el, newcomment, in Emacs 21.2
        (eshell): Removed. Included in Emacs 21.2
        (ttn): Removed ttn-pers-elisp tar.gz because it includes too
        many files that alreay come in other packages, like
        eval-expr.el
        (galbraith-peter): Ignore ffap and ff-paths, in Emacs 21.2
        (hirose-yuuji): Ignore id3.el
        (idlwave): Removed, included in latest Emacs.

2002-08-14 ke  Jari Aalto  <jari.aalto@cante.net>

        * mywebget-emacs-vars.conf: 1.2 Fixes.

2002-08-14  Jari Aalto  <jari.aalto@cante.net>

        * mywebget-emacs.conf: 1.10 Documentation cleaned in
        comments.

        * mywebget-emacs-vars.conf: 1.2  Documentation cleaned in
        comments.

2002-08-13  Jari Aalto  <jari.aalto@cante.net>

        * mywebget-emacs.conf:
        (waider-ronan): New.
        ($EUSR/friedman-noah): Emacs 21.2 already has packages
        whitespace, type-break. Added to no-regexp.

2002-08-12  Jari Aalto  <jari.aalto@cante.net>

        * mywebget-emacs.conf: (barzilay-eli): Fixed URL.
        (curtin-matt): New. Added <print:>
        (pedersen-jesper): URL updated.
        (waldman-charles): New.
        (wiborg-espen): New.
        (zimmermann-reto): New.

        * pwget.pl (Main): Ignore <directive:> look-a-like
        words in print: commands. like if you suggest connecting
        to a "cvs -d :pserver:..." that looked like a directive
        <pserver:>, when it wasn't.

        * mywebget-emacs.conf: (lord-philip): URL Updated.

2002-08-06  Jari Aalto  <jari.aalto@cante.net>

        * mywebget-emacs.conf:
        (galbraith-peter): Debian URL renowed. Temporary problem
        as Peter explained in email.
        Removed old site
        ftp://ftp.phys.ocean.dal.ca/users/rhogee/elisp/
        which no longer contains Peter's files.

2002-08-04 Sun  Jari Aalto  <jari.aalto@cante.net>

        * admin.bashrc (function sfperlwebgetdoc ()): New.
        (function sfperlwebgetcmd ()): New.

        * pwget.pl (Help): Added <print:> directive.
        (UrlHttp): Correcte dbug where @LIST was ('') triggering
        `multiple file noticed' -check. This set directive save:
        to empty and no fiel was saved anywhere.

        * mywebget-emacs.conf: (antlr-mode): New.
        (cparse): Removed. This is replaced by semantic.el
        (ede): Removed. Replaced by CEDET sourceforge project.
        (eieio): Removed. Replaced by CEDET sourceforge project.
        (semantic): Removed. Replaced by CEDET sourceforge project.
        (speedbar): Removed. Replaced by CEDET sourceforge project.
        (x-pkg): This file does not exist any more.
        Removed
        ftp://ftp.ultranet.com/pub/zappo/public_html/download/X-0.1a.tar.gz
        (gnus-junk): Site does not exist. Removed.
        http://stud2.tuwien.ac.at/~e9426626/gnus-junk.el
        (breton-tom): Removed. URL invalid.
        http://world.std.com/~tob/resume.html
        (drieu-benjamin): URL updated. New module
        guess-lang.el. Ignore pong.el, in Emacs 21.2
        (pearson-dave): Ignore quickurl, 5x5; in Emacs 21.2
        (fouts-martin): URL invalid.
        Removed ftp://ftp.fogey.com/fouts/elisp/
        (galbraith-peter): URL invalid.
        Removed http://people.debian.org/~psg/elisp/
        (wiborg-espen): Removed. No known addresses.
        (lauri-gian): Removed. No known addresses: visual-basic-mode.el.gz
        (lord-philip): Removed. No known addresses.
        http://bioinf.man.ac.uk/~lord/applications/emacs/emacs-packages.html
        (jde-contrib): NEW.
        (marsden-eric): URL updated.
        (moody-ray): removed. No known addresses: rmime.el
        (perry-william): URLs deactivated, not valid. email sent.
        (riebel-rob): Removed. Files are include din Emacs: tpu-edt and
        sql-mode.
        (socha-robin): removed. No known addresses.
        (theberge-jean): Removed multiple HTTP calls with only one.
        Made regexp more smarter to find the files.
        (tziperman-eli): use <pregexp:> to find .el file instead
        of direct link.
        (urban-reini): removed. No known addresses.
        (vaidheeswarran-rajesh): P4 project moved to sourceforge.

2002-08-03 Sat  Jari Aalto  <jari.aalto@cante.net>

        * pwget.pl (LatestVersion): Support CDex packaging
        numbers: cdex_150b6_enu.exe. Didn't recognize `b6' ending.
        Rearranged debugging. The -d does not turn on full debug
        any more, but -d 10 does.
        (Main): Expand URL variables too. Now you can say
        $HTTP_URL/directory/file.html

        * mywebget-emacs.conf:
        TAG html-helper is no longer active. The site has disappeared.
        (breton-peter): URL corrected.
        (minar-nelson): Added downloading html-helper.mode
        (idlwave): Site has moved.
        (template): Site moved to sourceforge project 'emacs-template'
        but code is not in CVS.
        (x-symbol): Site moved to sourceforge project 'x-symbol'
        (w3): Removed. latest code is in GNU savannah CVS.

2002-07-22  Jari Aalto  <jari.aalto@cante.net>

        * pwget.pl (UrlHttp):
        Filter out FRAGMENTs that are not part of the file names. This
        fixes bug, where you retrieved URLS from page using -R (regexp)
        iption.
        http://localhost/index.html#section1
        =>
        http://localhost/index.html

2002-07-12  Jari Aalto  <jari.aalto@cante.net>

        * mywebget-emacs.conf: (hirose-yuuji): URLs updated.
        (theberge-jean): All URLs fixed.
        (yavner-jonathan): All URLs fixed.
        (dirson-yann): All URLs fixed.

2002-07-06  Jari Aalto  <jari.aalto@cante.net>

        * mywebget-emacs.conf: (galbraith-peter)
        Added DEbian development packages.
        (ramakrishnan) New member added.

2002-02-13 Wed  Jari Aalto  <jari.aalto@cante.net>

        * mywebget-emacs.conf: (zundel-detlev)
        URL address updated.

2002-01-19 Sat  Jari Aalto  <jari.aalto@cante.net>

        * mywebget-emacs.conf: (walters-colin): Added checkout for
        `ibuf-macs.el' hat is required by latest ibuffer.
        (jde-docindex): New. by Kevin Burton.

2002-01-14 Mon  Jari Aalto  <jari.aalto@cante.net>

        * pwget.pl: (sub FileExists): 1.41 New. If you download
        a file.txt.gz  and instruct to extract it, it will become
        file.txt. We can't therefore check the existence of
        file.txt.gz, but file.txt as well.
        (sub Main): Send `unpack' information to HTTP and
        FTP handlers.
        (Getopt::Long): set $verb to 10 if DEBUG on.
        (sub FileSimpleCompressed): 1.41 New.
        (sub UrlHttp): Better overwrite checking with
        FileExists() and FileSimpleCompressed().
        (Net::FTP->new): Better overwrite checking with
        FileExists() and FileSimpleCompressed().

2002-01-12 Sat  Jari Aalto  <jari.aalto@cante.net>

        * mywebget-emacs.conf:
        (volker-franz): New files.
        (yamaoka-katsumi): New files and packages.
        (mmm-mode): Removed. project is now at sourceforge under
        the same name.

        * pwget.pl (Filter): Added Pre-Filter
        Which removes unwanted files before the LatestVersion
        is called.
        (Getopt::Long): Added --chdir option.

2002-01-11 Fri  Jari Aalto  <jari.aalto@cante.net>

        * mywebget-emacs.conf: (eudc): Rmeoved.
        Available from sourceforge.

2002-01-04 Fri  Jari Aalto  <jari.aalto@cante.net>

        * pwget.pl (Initialize): Change incorrect environment
        variable MYMYWEBGET_PL_CFG into MYWEBGET_PL_CFG<|MERGE_RESOLUTION|>--- conflicted
+++ resolved
@@ -1,18 +1,16 @@
-<<<<<<< HEAD
+2014-04-09 Wed  Jari Aalto  <jari.aalto@cante.net>
+
+	* bin/pwget.pl (FileExists): Add .xz extension.
+	(FileSimpleCompressed): Add .xz extension.
+	(FileDeCompressedCmd): Add .xz support.
+	(UrlHttp): Remove internal debug variable setting.
+
 2014-02-21 Fri  Jari Aalto  <jari.aalto@cante.net>
 
 	* bin/pwget.pl (POD): Fix typo.
 	(FileRootDirNeedeed): Correct Perl warning
 	about missing function parens in call to DateYYYY_MM_DD().
 	(HandleCommandLineArgs): remove defined() tests from LISTs.
-=======
-2014-04-09 Wed  Jari Aalto  <jari.aalto@cante.net>
-
-	* bin/pwget.pl (FileExists): Add .xz extension.
-	(FileSimpleCompressed): Add .xz extension.
-	(FileDeCompressedCmd): Add .xz support.
-	(UrlHttp): Remove internal debug variable setting.
->>>>>>> 01c35965
 
 2012-02-09 Thu  Jari Aalto  <jari.aalto@cante.net>
 

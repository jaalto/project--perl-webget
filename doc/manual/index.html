--- conflicted
+++ resolved
@@ -1024,11 +1024,7 @@
 </p>
 <hr />
 <h1><a name="license_and_copyright">LICENSE AND COPYRIGHT</a></h1>
-<<<<<<< HEAD
-<p>Copyright (C) 1996-2013 Jari Aalto</p>
-=======
 <p>Copyright (C) 1996-2012 Jari Aalto</p>
->>>>>>> a6fa3cae
 <p>This program is free software; you can redistribute and/or modify
 program under the terms of GNU General Public license either version 2
 of the License, or (at your option) any later version.</p>

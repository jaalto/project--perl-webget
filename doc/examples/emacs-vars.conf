--- conflicted
+++ resolved
@@ -2,11 +2,7 @@
 #
 #  File id
 #
-<<<<<<< HEAD
-#      Copyright (C) 2000-2013 Jari Aalto
-=======
 #      Copyright (C) 2000-2012 Jari Aalto
->>>>>>> a6fa3cae
 #
 #	This program is free software; you can redistribute it and/or
 #	modify it under the terms of the GNU General Public License as

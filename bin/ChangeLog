--- conflicted
+++ resolved
@@ -1,4 +1,3 @@
-<<<<<<< HEAD
 2009-09-21  Jari Aalto  <jari.aalto@cante.net>
 
 	* pwget.pl (LatestVersion): Change all grouped references to names
@@ -15,12 +14,11 @@
 	(FileNameFix): Add sourceforge support.
 	(HandleCommandLineArgs): Correct --verbose value setting with
 	'defined'.
-=======
+
 2009-09-16  Jari Aalto  <jari.aalto@cante.net>
 
 	* pwget.pl (LatestVersion): Add 'rc' to regexp,
 	like in 'release candidate'.
->>>>>>> a9911efe
 
 2009-09-12  Jari Aalto  <jari.aalto@cante.net>
 

#!/usr/bin/perl
# -*- mode: perl; -*-
#
#  pwget -- batch download files possibly with configuration file
#
#  File id
#
#       Copyright (C) 1996-2009 Jari Aalto
#
#	This program is free software; you can redistribute it and/or
#	modify it under the terms of the GNU General Public License as
#	published by the Free Software Foundation; either version 2 of the
#	License, or (at your option) any later version
#
#	This program is distributed in the hope that it will be useful, but
#	WITHOUT ANY WARRANTY; without even the implied warranty of
#	MERCHANTABILITY or FITNESS FOR A PARTICULAR PURPOSE. See the GNU
#	General Public License for more details ar
#	<http://www.gnu.org/copyleft/gpl.html>.
#
#   Introduction
#
#       Please start this perl script with options
#
#           --help      to get the help page
#
#   Description
#
#       If you retrieve latest versions of certain program blocks
#       periodically, this is the Perl script for you. Run from cron job
#       or once a week to upload newest versions of files around the net.
#
#       _Note:_ This is simple file by file copier and does not offer
#       any date comparing or recursive features like found from C-program
#       wget(1).

use strict;
use 5.004;

#       A U T O L O A D
#
#       The => operator quotes only words, and File::Basename is not
#       Perl "word"

use autouse 'Carp'          => qw( croak carp cluck confess );
use autouse 'Text::Tabs'    => qw( expand );
use autouse 'File::Copy'    => qw( copy move );
use autouse 'File::Path'    => qw( mkpath rmtree );
use autouse 'Pod::Html'     => qw( pod2html );
#use autouse 'Pod::Text'     => qw( pod2text );

#   Standard perl modules

use Cwd;
use Env;
use English;
use File::Basename;
use Getopt::Long;

IMPORT:
{
    use Env;
    use vars qw
    (
        $PATH
        $HOME
        $TEMP
        $TEMPDIR
        $SHELL
    );
}

#   Modules from CPAN

use LWP::UserAgent;
use Net::FTP;

    use vars qw ( $VERSION );

    #   This is for use of Makefile.PL and ExtUtils::MakeMaker
    #   So that it puts the tardist number in format YYYY.MMDD
    #   The REAL version number is defined later

    #   The following variable is updated by developer's Emacs setup
    #   whenever this file is saved

    $VERSION = '2009.0921.1639';

# ****************************************************************************
#
#   DESCRIPTION
#
#       Set global variables for the program
#
#   INPUT PARAMETERS
#
#       none
#
#   RETURN VALUES
#
#       none
#
# ****************************************************************************

sub Initialize ()
{
    use vars qw
    (
        $PROGNAME
        $LIB
        $CONTACT
        $URL
        $WIN32
        $CYGWIN_PERL
    );

    $LIB        = basename $PROGRAM_NAME;
    $PROGNAME   = $LIB;

    $CONTACT     = "";
    $URL         = "http://freshmeat.net/projects/perl-webget";

    $WIN32    = 1   if  $OSNAME =~ /win32/i;

    if ( $OSNAME =~ /cygwin/i )
    {
        # We need to know if this perl is Cygwin native perl?

        use vars qw( %Config );
        eval "use Config";

        $EVAL_ERROR  and die "$EVAL_ERROR";

        if (  $main::Config{osname} =~ /cygwin/i )
        {
            $CYGWIN_PERL = 1;
        }
    }

    $OUTPUT_AUTOFLUSH = 1;

    #   This variable holds the current tag line being used.

    use vars qw( $CURRENT_TAG_LINE );
}

# ***************************************************************** &help ****
#
#   DESCRIPTION
#
#       Print help and exit.
#
#   INPUT PARAMETERS
#
#       $msg    [optional] Reason why function was called.
#
#   RETURN VALUES
#
#       none
#
# ****************************************************************************

=pod

=head1 NAME

pwget - Perl Web URL fetch program

=head1 SYNOPSIS

    pwget http://example.com/ [URL ...]
    pwget --config $HOME/config/pwget.conf --Tag linux --Tag emacs ..
    pwget --verbose --overwrite http://example.com/
    pwget --verbose --overwrite --Output ~/dir/ http://example.com/
    pwget --new --overwrite http://example.com/kit-1.1.tar.gz

=head1 OPTIONS

=head2 General options

=over 4

=item B<-C|--Create-paths>

Create paths that do not exist in C<lcd:> directives.

By default, any LCD directive to non-existing directory will interrupt
program. With this option, local directories are created as needed making
it possible to re-create the exact structure as it is in configuration
file.

=item B<-c|--config FILE>

This option can be given multiple times. All configurations are read.

Read URLs from configuration file. If no configuration file is given, file
pointed by environment variable is read. See ENVIRONMENT.

The configuration file layout is envlained in section CONFIGURATION FILE

=item B<--chdir DIRECTORY>

Do a chdir() to DIRECTORY before any URL download starts. This is
like doing:

    cd DIRECTORY
    pwget http://example.com/index.html

=item B<--extract -e>

Unpack any files after retrieving them. The command to unpack typical
archive files are defined in a program. Make sure these programs are
along path. Win32 users are encouraged to install the Cygwin utilities
where these programs come standard. Refer to section SEE ALSO.

  .tar => tar
  .tgz => tar + gzip
  .gz  => gzip
  .bz2 => bzip2
  .zip => unzip

=item B<-F|--Firewall FIREWALL>

Use FIREWALL when accessing files via ftp:// protocol.

=item B<-m|--mirror SITE>

If URL points to Sourcefoge download area, use mirror SITE for downloading.
Alternatively the full full URL can include the mirror information. And
example:

    --mirror kent http://downloads.sourceforge.net/foo/foo-1.0.0.tar.gz

=item B<-n|--new>

Get newest file. This applies to datafiles, which do not have extension
.asp or .html. When new releases are announced, the version
number in filename usually tells which is the current one so getting
harcoded file with:

    pwget -o -v http://example.com/dir/program-1.3.tar.gz

is not usually practical from automation point of view. Adding
B<--new> option to the command line causes double pass: a) the whole
http://example.com/dir/ is examined for all files and b) files
matching approximately filename program-1.3.tar.gz are examined,
heuristically sorted and file with latest version number is retrieved.

=item B<--no-lcd>

Ignore C<lcd:> directives in configuration file.

In the configuration file, any C<lcd:> directives are obeyed as they
are seen. But if you do want to retrieve URL to your current
directory, be sure to supply this option. Otherwise the file will end
to the directory pointer by C<lcd:>.

=item B<--no-save>

Ignore C<save:> directives in configuration file. If the URLs have
C<save:> options, they are ignored during fetch. You usually want to
combine B<--no-lcd> with B<--no-save>

=item B<--no-extract>

Ignore C<x:> directives in configuration file.

=item B<-O|--Output DIR>

Before retrieving any files, chdir to DIR.

=item B<-o|--overwrite>

Allow overwriting existing files when retrieving URLs.
Combine this with B<--skip-version> if you periodically update files.

=item B<--Proxy PROXY>

Use PROXY server for HTTP. (See B<--Firewall> for FTP.). The port number is
optional in the call:

    --Proxy example.com.proxy.com
    --Proxy http://example.com.proxy.com
    --Proxy example.com.proxy.com:8080
    --Proxy example.com.proxy.com:8080/

=item B<-p|--prefix PREFIX>

Add PREFIX to all retrieved files.

=item B<-P|--Postfix POSTFIX >

Add POSTFIX to all retrieved files.

=item B<-D|--prefix-date>

Add iso8601 ":YYYY-MM-DD" prefix to all retrived files.
This is added before possible B<--prefix-www> or B<--prefix>.

=item B<-W|--prefix-www>

Usually the files are stored with the same name as in the URL dir, but
if you retrieve files that have identical names you can store each
page separately so that the file name is prefixed by the site name.

    http://example.com/page.html    --> example.com::page.html
    http://example2.com/page.html   --> example2.com::page.html

=item B<-r|--regexp REGEXP>

Retrieve URLs matching REGEXP from configuration file. This cancels
B<--Tag> options in the command line.

=item B<-R|--Regexp REGEXP>

Retrieve file matching at the destination URL site. This is like "Connect
to the URL and get all files matching REGEXP". Here all gzip compressed
files are found form HTTP server directory:

    pwget -v -R "\.gz" http://example.com/archive/

=item B<-A|--Regexp-content REGEXP>

Analyze the content of the file and match REGEXP. Only if the regexp
matches the file content, then download file. This option will make
downloads slow, because the file is read into memory as a single line
and then a match is searched against the content.

For example to download Emacs lisp file (.el) written by Mr. Foo in
case insensitive manner:

    pwget -v -R '\.el$' -A "(?i)Author: Mr. Foo" \
      http://www.emacswiki.org/elisp/index.html

=item B<--sleep SECONDS>

Sleep SECONDS before next URL request. When using regexp based
downlaods that may return many hits, some sites disallow successive
requests in within short period of time. This options makes program
sleep for number of SECONDS between retrievals to overcome 'Service
unavailable'.

=item B<--stdout>

Retrieve URL and write to stdout.

=item B<--skip-version>

Do not download files that have version number and which already exists on
disk. Suppose you have these files and you use option B<--skip-version>:

    kit.tar.gz
    file-1.1.tar.gz

Only file.txt is retrieved, because file-1.1.tar.gz contains version number
and the file has not changed since last retrieval. The idea is, that in
every release the number in in distribution increases, but there may be
distributions which do not contain version number. In regular intervals
you may want to load those kits again, but skip versioned files. In short:
This option does not make much sense without additional option B<--new>

If you want to reload versioned file again, add option B<--overwrite>.

=item B<-T|--Tag NAME [NAME] ...>

Search tag NAME from the config file and download only entries defined
under that tag. Refer to B<--config FILE> option description. You can give
Multiple B<--Tag> switches. Combining this option with B<--regexp>
does not make sense and the concequencies are undefined.

=back

=head2 Miscellaneous options

=over 4

=item B<-d|--debug [LEVEL]>

Turn on debug with positive LEVEL number. Zero means no debug.
This option turns on B<--verbose> too.

=item B<-h|--help>

Print help page in text.

=item B<--help-html>

Print help page in HTML.

=item B<--help-man>

Print help page in Unix manual page format. You want to feed this output to
c<nroff -man> in order to read it.

Print help page.

=item B<-s|--selftest>

Run some internal tests. For maintainer or developer only.

=item B<-t|--test|--dry-run>

Run in test mode.

=item B<-v|--verbose [NUMBER]>

Print verbose messages.

=item B<-V|--Version>

Print version information.

=back

=head1 README

Automate periodic downloads of files and packages.

=head2 Wget and this program

At this point you may wonder, where would you need this perl program when
wget(1) C-program has been the standard for ages. Well, 1) Perl is cross
platform and more easily extendable 2) You can record file download
criterias to configuration files and use perl regular epxressions to select
downloads 3) the program can anlyze web-pages and "search" for the download
only links as instructed 4) last but not least, it can track newest
packages whose name has changed since last downlaod. There is heuristics to
determine the newest file or package according to file name skeleton
defined in configuration.

This program does not replace pwget(1) because it does not offer as many
options as wget, like recursive downloads. Use wget for ad hoc downloads
and this utility for files that you monitor periodically.

=head2 Short introduction

This small utility makes it possible to keep a list of URLs in a
configuration file and periodically retrieve those pages or files with
simple commands. This utility is best suited for small batch jobs to
download e.g. most recent versions of software files. If you use an URL
that is already on disk, be sure to supply option B<--overwrite> to allow
overwriting existing files.

While you can run this program from command line to retrieve individual
files, program has been designed to use separate configuration file via
B<--config> option. In the configuration file you can control the
downloading with separate directives like C<save:> which tells to save the
file under different name. The simplest way to retreive the latest version
of a kit from FTP site is:

    pwget --new --overwite --verbose \
       http://www.example.com/kit-1.00.tar.gz

Do not worry about the filename "kit-1.00.tar.gz". The latest version, say,
kit-3.08.tar.gz will be retrieved. The option B<--new> instructs to find
newer version than the provided URL.

If the URL ends to slash, then directory list at the remote machine
is stored to file:

    !path!000root-file

The content of this file can be either index.html or the directory listing
depending on the used http or ftp protocol.

=head1 EXAMPLES

Get files from site:

    pwget http://www.example.com/dir/package.tar.gz ..

Get all mailing list archive files that match "gz":

    pwget -R gz  http://example.com/mailing-list/archive/download/

Read a directory and store it to filename YYYY-MM-DD::!dir!000root-file.

    pwget --prefix-date --overwrite --verbose http://www.example.com/dir/

To update newest version of the kit, but only if there is none at disk
already. The B<--new> option instructs to find newer packages and the
filename is only used as a skeleton for files to look for:

    pwget --overwrite --skip-version --new --verbose \
        ftp://ftp.example.com/dir/packet-1.23.tar.gz

To overwrite file and add a date prefix to the file name:

    pwget --prefix-date --overwrite --verbose \
       http://www.example.com/file.pl

    --> YYYY-MM-DD::file.pl

To add date and WWW site prefix to the filenames:

    pwget --prefix-date --prefix-www --overwrite --verbose \
       http://www.example.com/file.pl

    --> YYYY-MM-DD::www.example.com::file.pl

Get all updated files under default cnfiguration file's tag KITS:

    pwget --verbose --overwrite --skip-version --new --Tag kits
    pwget -v -o -s -n -T kits

Get files as they read in the configuration file to the current directory,
ignoring any C<lcd:> and C<save:> directives:

    pwget --config $HOME/config/pwget.conf /
        --no-lcd --no-save --overwrite --verbose \
        http://www.example.com/file.pl

To check configuration file, run the program with non-matching regexp and
it parses the file and checks the C<lcd:> directives on the way:

    pwget -v -r dummy-regexp

    -->

    pwget.DirectiveLcd: LCD [$EUSR/directory ...]
    is not a directory at /users/foo/bin/pwget line 889.


=head1 CONFIGURATION FILE

=head2 Comments

The configuration file is NOT Perl code. Comments start with hash character
(#).

=head2 Variables

At this point, variable expansions happen only in B<lcd:>. Do not try
to use them anywhere else, like in URLs.

Path variables for B<lcd:> are defined using following notation, spaces are
not allowed in VALUE part (no directory names with spaces). Varaible names
are case sensitive. Variables substitute environment variabales with the
same name. Environment variables are immediately available.


    VARIABLE = /home/my/dir         # define variable
    VARIABLE = $dir/some/file       # Use previously defined variable
    FTP      = $HOME/ftp            # Use environment variable

The right hand can refer to previously defined variables or existing
environment variables. Repeat, this is not Perl code although it may
look like one, but just an allowed syntax in the configuration file. Notice
that there is dollar to the right hand> when variable is referred, but no
dollar to the left hand side when variable is defined. Here is example
of a possible configuration file contant. The tags are hierarchically
ordered without a limit.

Warning: remember to use different variables names in separate
include files. All variables are global.

=head2 Include files

It is possible to include more configuration files with statement

    INCLUDE <path-to-file-name>

Variable expansions are possible in the file name. There is no limit how
many or how deep include structure is used. Every file is included only
once, so it is safe to to have multiple includes to the same file.
Every include is read, so put the most importat override includes last:

    INCLUDE <etc/pwget.conf>             # Global
    INCLUDE <$HOME/config/pwget.conf>    # HOME overrides it

A special C<THIS> tag means relative path of the current include file,
which makes it possible to include several files form the same
directory where a initial include file resides

    # Start of config at /etc/pwget.conf

    # THIS = /etc, current location
    include <THIS/pwget-others.conf>

    # Refers to directory where current user is: the pwd
    include <pwget-others.conf>

    # end

=head2 Configuraton file example

The configuration file can contain many <directoves:>, where
each directive end to a colon. The usage of each directory is best explained
by examining the configuration file below and reading the commentary
near each directive.

    #   $HOME/config/pwget.conf F- Perl pwget configuration file

    ROOT   = $HOME                      # define variables
    CONF   = $HOME/config
    UPDATE = $ROOT/updates
    DOWNL  = $ROOT/download

    #   Include more configuration files. It is possible to
    #   split a huge file in pieces and have "linux",
    #   "win32", "debian", "emacs" configurations in separate
    #   and manageable files.

    INCLUDE <$CONF/pwget-other.conf>
    INCLUDE <$CONF/pwget-more.conf>

    tag1: local-copies tag1: local      # multiple names to this category

        lcd:  $UPDATE                   # chdir directive

        #  This is show to user with option --verbose
        print: Notice, this site moved YYYY-MM-DD, update your bookmarks

        file://absolute/dir/file-1.23.tar.gz

    tag1: external

      lcd:  $DOWNL

      tag2: external-http

        http://www.example.com/page.html
        http://www.example.com/page.html save:/dir/dir/page.html

      tag2: external-ftp

        ftp://ftp.com/dir/file.txt.gz save:xx-file.txt.gz login:foo pass:passwd x:

        lcd: $HOME/download-kit

        ftp://ftp.com/dir/kit-1.1.tar.gz new:

      tag2: package-x

        lcd: $DOWNL/package-x

        #  Person announces new files in his homepage, download all
        #  announced files. Unpack everything (x:) and remove any
        #  existing directories (xopt:rm)

        http://example.com/~foo pregexp:\.tar\.gz$ x: xopt:rm

    # End of configuration file pwget.conf

=head1 LIST OF DIRECTIVES IN CONFIGURATION FILE

All the directives must in the same line where the URL is. The programs
scans lines and determines all options given in line for the URL.
Directives can be overriden by command line options.

=over 4

=item B<cnv:CONVERSION>

Currently only B<conv:text> is available.

Convert downloaded page to text. This option always needs either B<save:>
or B<rename:>, because only those directives change filename. Here is
an example:

    http://example.com/dir/file.html cnv:text save:file.txt
    http://example.com/dir/ pregexp:\.html cnv:text rename:s/html/txt/

A B<text:> shorthand directive can be used instead of B<cnv:text>.

=item B<cregexp:REGEXP>

Download file only if the content matches REGEXP. This is same as option
B<--Regexp-content>. In this example directory listing Emacs lisp packages
(.el) are downloaded but only if their content indicates that the Author is
Mr. Foo:

    http://example.com/index.html cregexp:(?i)author:.*Foo pregexp:\.el$

=item B<lcd:DIRECTORY>

Set local download directory to DIRECTORY (chdir to it). Any environment
variables are substituted in path name. If this tag is found, it replaces
setting of B<--Output>. If path is not a directory, terminate with error.
See also B<--Create-paths> and B<--no-lcd>.

=item B<login:LOGIN-NAME>

Ftp login name. Default value is "anonymous".

=item B<mirror:SITE>

This is relevant to Sourceforge only which does not allow direct
downloads with links like
<http://prdownloads.sourceforge.net/foo/foo-1.0.0.tar.gz>. Visit the
page and selct the announced mirror that can be seen from the URL
which includes string "use_mirror=site"

An example:

  http://downloads.sourceforge.net/foo/foo-1.0.0.tar.gz new: mirror:kent

=item B<new:>

Get newest file. This variable is reset to the value of B<--new> after the
line has been processed. Newest means, that an ls() command is run in the
ftp, and something equivalent in HTTP "ftp directories", and any files that
resemble the filename is examined, sorted and heurestically determined
according to version number of file which one is the latest. For example
files that have version information in YYYYMMDD format will most likely to
be retrieved right.

Time stamps of the files are not checked.

The only requirement is that filename C<must> follow the universal version
numbering standard for released kits:

    FILE-VERSION.extension      # de facto VERSION is defined as [\d.]+

    file-19990101.tar.gz        # ok
    file-1999.0101.tar.gz       # ok
    file-1.2.3.5.tar.gz         # ok

    file1234.txt                # not recognized. Must have "-"
    file-0.23d.tar.gz           # warning ! No letters allowed 0.23d

Files that have some alphabetic version indicator at the end of VERSION
are not handled correctly. Bitch the developer and persuade him to stick
to the de facto standard so that files can be retrieved intelligently.

=item B<overwrite:> B<o:>

Same as turning on B<--overwrite>

=item B<page:>

Download the HTTP page or apply command to it. A simple example, the
contact page name "index.html", "welcome.html" etc. is not known:

   http://example.com/~foo page: save:foo-homepage.html

C<More about> B<page:> C<directive and downloading difficult packages>

B<REMEMBER: All the regular epxression used in the configuration file have
a limitation of keeping together. This means that there must be no space
characters in the regular expressions, because it will terminate reading
the item.> Like if you write

    pregexp:(this regexp )

It must be written:

    pregexp:(this\s+regexp\s)

Read the HTTP url page "as is" and parse page content. You need this
directive if the archive is not stored in HTTP server directory (similar
to ftp dir), but the maintainer has set up a separate HTML page where the
details how to get archive is explained.

In order to find the information from the page, you must also supply
some other directives to guide searching and constructing
the correct file name:

1) A page regexp directive C<pregexp:ARCHIVE-REGEXP> matches the A HREF
filename location in the page.

2) Directive C<file:DOWNLOAD-FILE> tells what is the template to use to
construct the downloadable file (for the C<new:> directive).

3) Directive C<vregexp:VERSION-REGEXP> matches the exact location
in the page from where the version information is extracted. The default
regexp looks for line that says "The latest version ...is.. 1.4.2". The
regexp must return submatch 2 for the version number.

To put all together, an example shows more this in action. The following
example should all be PUT ON ONE LINE, while it has been splitted to
separate lines for legibility. The presented configuration line is
explaind in next paragraphs.

Contact absolute B<page:> at http://www.example.com/package.html and
search A HREF urls in the page that match B<pregexp:>. In addition, do
another scan and search the version number in the page from thw
position that match B<vregexp:> (submatch 2).


After all the pieces have been found, use template B<file:> to
make the retrievable file using the version number found from
B<vregexp:>. The actual download location is combination of
B<page:> and A HREF B<pregexp:> location. Here is the whole "one line"
definition in the configuration file:


    http://www.example.com/~foo/package.html
    page:
    pregexp: package.tar.gz
    vregexp: ((?i)latest.*?version.*?\b([\d][\d.]+).*)
    file: package-1.3.tar.gz
    new:
    x:

Still not clear? Look at this complete HTML page where the above directives
apply:

    <HTML>
    <BODY>

    The latest version of package is <B>2.4.1</B> It can be
    downloaded in several forms:

        <A HREF="download/files/package.tar.gz">Tar file</A>
        <A HREF="download/files/package.zip">ZIP file

    </BODY>
    </HTML>

For this example it is assumed that package.tar.gz is actually a symbolic
link to the latest standard release file package-2.4.1.tar.gz. From this
page the actual download location would have been
http://www.example.com/~foo/download/files/package-2.4.1.tar.gz So why not
simply download package.tar.gz? Because then the program can't decide if
the version at the page is newer than one stored on disk from the previous
download. With version numbers in the file names, it can.

ANOTHER EXAMPLE

It is possible to add B<rename:> directive to change the final name
of the saved file to the above cases. Sometimes people put version number
to "plain" files, that are not archives, like

    file.el-1.1
    file.el-1.2

the .el files are Emacs editor packages files and it would be very
inconvenient for Emacs users to refer to those with any other name than
plain "file.el". To write a complete line to find such files from
a page and save them in plain name, see below. Lines have been broken
for legibility:

    http://example.com/files/
    page:
    pregexp:\.el-\d
    vregexp:(file.el-([\d.]+))
    file:file.el-1.1
    new:
    rename:s/-[\d.]+//

It effectively says "See if there is new version of something that
looks like file.el-1.1 and save it under name file.el by deleting the extra
version number at the end of original filename".

=item B<page:find>

THIS IS NOT FOR FTP directories. Use directive B<regexp:> for FTP.

This is more general instruction than the B<page:> and B<vregexp:>
explained above.

Instruct to download every URL on HTML page matching B<pregexp:RE>. In
typical situation the page maintainer lists his software in the development
page. This example would download every tar.gz file mentined in a page.
Note, that the REGEXP is matched against the A HREF link content, not
the actual text that you see on the page:

    http://www.example.com/index.html page:find pregexp:\.tar.gz$

You can also use additional B<regexp-no:> directive if you want to exclude
files after the B<pregexp:> has matched a link.

    http://www.example.com/index.html page:find pregexp:\.tar.gz$ regexp-no:this-packet

=item B<pass:PASSWORD>

For FTP logins. Default value is C<nobody@example.com>.

=item B<print:MESSAGE>

Print associated message to user requesting matching tag name.
This directive must in separate line inside tag.

    tag1: linux

      print: this download site moved 2002-02-02, check your bookmarks.
      http://new.site.com/dir/file-1.1.tar.gz new:

The C<print:> directive for tag is shown only if user turns on --verbose
mode:

    pwget -v -T linux

=item B<rename:PERL-CODE>

Rename each file using PERL-CODE. The PERL-CODE must be full perl program
with no spaces anywhere. Following variables are available during the
eval() of code:

    $ARG = current file name
    $url = complete url for the file
    The code must return $ARG which is used for file name

For example, if page contains links to .html files that are in fact
text files, following statement would chnage the file extensions:

    http://example.com/dir/ page:find pregexp:\.html rename:s/html/txt/

You can also call function C<MonthToNumber($string)> if the filename
contains written month name, like <2005-February.mbox>.The function will
convert the name into number. Many mailing list archives can be donwloaded
cleanly this way.

    #  This will download SA-Exim Mailing list archives:
    http://lists.merlins.org/archives/sa-exim/ pregexp:\.txt$ rename:$ARG=MonthToNumber($ARG)

Here is a more complicated example:

    http://www.contactor.se/~dast/svnusers/mbox.cgi pregexp:mbox.*\d$ rename:my($y,$m)=($url=~/year=(\d+).*month=(\d+)/);$ARG="$y-$m.mbox"

Let's break that one apart. You may spend some time with this example
since the possiblilities are limitless.

    1. Connect to page
       http://www.contactor.se/~dast/svnusers/mbox.cgi

    2. Search page for URLs matching regexp 'mbox.*\d$'. A
       found link could match hrefs like this:
       http://svn.haxx.se/users/mbox.cgi?year=2004&month=12

    3. The found link is put to $ARG (same as $_), which can be used
       to extract suitable mailbox name with a perl code that is
       evaluated. The resulting name must apear in $ARG. Thus the code
       effectively extract two items from the link to form a mailbox
       name:

        my ($y, $m) = ( $url =~ /year=(\d+).*month=(\d+)/ )
        $ARG = "$y-$m.mbox"

        => 2004-12.mbox

Just remember, that the perl code that follows C<rename:> directive
B<must> must not contain any spaces. It all must be readable as one
string.

=item B<regexp:REGEXP>

Get all files in ftp directory matching regexp. Directive B<save:> is
ignored.

=item B<regexp-no:REGEXP>

After the C<regexp:> directive has matched, exclude files that match
directive B<regexp-no:>

=item B<Regexp:REGEXP>

This option is for interactive use. Retrieve all files from HTTP or FTP
site which match REGEXP.

=item B<save:LOCAL-FILE-NAME>

Save file under this name to local disk.

=item B<tagN:NAME>

Downloads can be grouped under C<tagN> so that e.g. option B<--Tag1> would
start downloading files from that point on until next C<tag1> is found.
There are currently unlimited number of tag levels: tag1, tag2 and tag3, so
that you can arrange your downlods hierarchially in the configuration file.
For example to download all Linux files rhat you monitor, you would give
option B<--Tag linux>. To download only the NT Emacs latest binary, you
would give option B<--Tag emacs-nt>. Notice that you do not give the
C<level> in the option, program will find it out from the configuration
file after the tag name matches.

The downloading stops at next tag of the C<same level>. That is, tag2 stops
only at next tag2, or when upper level tag is found (tag1) or or until end of
file.

    tag1: linux             # All Linux downlods under this category

        tag2: sunsite    tag2: another-name-for-this-spot

        #   List of files to download from here

        tag2: ftp.funet.fi

        #   List of files to download from here

    tag1: emacs-binary

        tag2: emacs-nt

        tag2: xemacs-nt

        tag2: emacs

        tag2: xemacs

=item B<x:>

Extract (unpack) file after download. See also option B<--unpack> and
B<--no-extract> The archive file, say .tar.gz will be extracted the file in
current download location. (see directive B<lcd:>)

The unpack procedure checks the contents of the archive to see if
the package is correctly formed. The de facto archive format is

    package-N.NN.tar.gz

In the archive, all files are supposed to be stored under the proper
subdirectory with version information:

    package-N.NN/doc/README
    package-N.NN/doc/INSTALL
    package-N.NN/src/Makefile
    package-N.NN/src/some-code.java

C<IMPORTANT:> If the archive does not have a subdirectory for all files, a
subdirectory is created and all items are unpacked under it. The defualt
subdirectory name in constructed from the archive name with currect date
stamp in format:

    package-YYYY.MMDD

If the archive name contains something that looks like a version number,
the created directory will be constructed from it, instead of current date.

    package-1.43.tar.gz    =>  package-1.43

=item B<xx:>

Like directive B<x:> but extract the archive C<as is>, without
checking content of the archive. If you know that it is ok for the archive
not to include any subdirectories, use this option to suppress creation
of an artificial root package-YYYY.MMDD.

=item B<xopt:rm>

This options tells to remove any previous unpack directory.

Sometimes the files in the archive are all read-only and unpacking the
archive second time, after some period of time, would display

    tar: package-3.9.5/.cvsignore: Could not create file:
    Permission denied

    tar: package-3.9.5/BUGS: Could not create file:
    Permission denied

This is not a serious error, because the archive was already on disk and
tar did not overwrite previous files. It might be good to inform the
archive maintainer, that the files have wrong permissions. It is customary
to expect that distributed kits have writable flag set for all files.

=back

=head1 ERRORS

Here is list of possible error messages and how to deal with them.
Turning on  B<--debug> will help to understand how program has
interpreted the configuration file or command line options. Pay close
attention to the generated output, because it may reveal that
a regexp for a site is too lose or too tight.

=over 4

=item B<ERROR {URL-HERE} Bad file descriptor>

This is "file not found error". You have written the filename incorrectly.
Double check the configuration file's line.

=back

=head1 ENVIRONMENT

Variable C<PWGET_CFG> can point to the root configuration file. The
configuration file is read at startup if it exists.

    export PWGET_CFG=$HOME/conf/pwget.conf     # /bin/hash syntax
    setenv PWGET_CFG $HOME/conf/pwget.conf     # /bin/csh syntax

=head1 SEE ALSO

C program wget(1) http://www.ccp14.ac.uk/mirror/wget.htm and
from the the Libwww Perl library you find scripts
lwp-download(1) lwp-mirror(1) lwp-request(1) lwp-rget(1)

Win32 Cygwin unix utilities at http://www.cygwin.com/

=head1 AVAILABILITY

Latest version of this file is at Project homepage at
http://freshmeat.net/projects/perl-webget

=head1 SCRIPT CATEGORIES

CPAN/Administrative
CPAN/Web

=head1 PREREQUISITES

C<LWP::UserAgent>
C<Net::FTP>
C<wget(1)>   only needed for Sourceforge.net downloads

=head1 COREQUISITES

C<HTML::Parse>
C<HTML::TextFormat>
C<HTML::FormatText>

These modules are dynamically loaded only if directive B<cnv:text>
is used. Otherwise these modules are not loaded.

C<Crypt::SSLeay>
This module is loaded only if HTTPS scheme is encountered.

=head1 OSNAMES

C<any>

=head1 AUTHOR

Copyright (C) 1996-2009 Jari Aalto. This program is free software; you
can redistribute it and/or modify it under the same terms of Gnu
General Public License v2 or any later version.

=cut

sub Help (;$ $)
{
    my $id   = "$LIB.Help";
    my $msg  = shift;  # optional arg, why are we here...
    my $type = shift;  # optional arg, type

    if ( $type eq -html )
    {
        pod2html $PROGRAM_NAME;
    }
    elsif ( $type eq -man )
    {
        eval "use Pod::Man";
        $EVAL_ERROR  and  die "$id: Cannot generate Man $EVAL_ERROR";

        # Other option: name, section, release
        #
        my %options;
        $options{center} = 'Perl pwget URL fetch utility';

        my $parser = Pod::Man->new(%options);
        $parser->parse_from_file ($PROGRAM_NAME);
    }
    else
    {
        system "pod2text $PROGRAM_NAME";
    }

    exit 0;
}

# ****************************************************************************
#
#   DESCRIPTION
#
#
#
#   INPUT PARAMETERS
#
#       $path       Path name
#       $type       -win32      convert to win32 path.
#                   -cygwin     convert to cygwin path.
#
#   RETURN VALUES
#
#
#
# ****************************************************************************

sub PathConvert ($;$)
{
    my $id = "$LIB.PathConvertDosToCygwin";

    local $ARG  = shift;
    my    $type = shift;

    my $ret = $ARG;

    if ( /^([a-z]):(.*)/i  and  $type eq -cygwin )
    {
        my $dir  = $1;
        my $path = $2;

        $ret = "/cygdrive/\L$dir\E$path";

        $ret =~ s,\\,/,g;
    }

    $ret;
}

# ****************************************************************************
#
#   DESCRIPTION
#
#       Determine OS and convert path to correct Win32 environment.
#       Cygwin perl or to Win32 Activestate perl
#
#   INPUT PARAMETERS
#
#
#
#   RETURN VALUES
#
#
#
# ****************************************************************************

sub PathConvertSmart ($)
{
    my $id     = "$LIB.PathConvertSmart";
    local ($ARG) = @ARG;

    if ( $CYGWIN_PERL )
    {
        #   In win32, you could define environment variables as
        #   C:\something\like, but that's not understood under cygwin.

        $ARG = PathConvert $ARG, -cygwin;
    }

    my $home = $ENV{HOME};

    s,~,$home,;
    s,\Q$HOME,$home,;

    $ARG;
}

# ************************************************************** &args *******
#
#   DESCRIPTION
#
#       Read and interpret command line arguments
#
#   INPUT PARAMETERS
#
#       none
#
#   RETURN VALUES
#
#       none
#
# ****************************************************************************

sub HandleCommandLineArgs ()
{
    # ............................................... local variables ...

    my $id = "$LIB.HandleCommandLineArgs";

    # .......................................... command line options ...

    use vars qw				# declare global variables
    (
        $CFG_FILE_NEEDED
        $CHECK_NEWEST
        $CONTENT_REGEXP
        $DIR_DATE
        $EXTRACT
        $FIREWALL
        $LCD_CREATE
        $MIRROR
        $NO_EXTRACT
        $NO_LCD
        $NO_SAVE
        $OUT_DIR
        $OVERWRITE
        $POSTFIX
        $PREFIX
        $PREFIX_DATE
        $PREFIX_WWW
        $PROXY
        $PWGET_CFG
        $SITE_REGEXP
        $SKIP_VERSION
        $SLEEP_SECONDS
        $STDOUT
        $TAG_REGEXP
        $URL_REGEXP

        @CFG_FILE
        @TAG_LIST
        $debug
        $test
        $verb
    );

    $CFG_FILE_NEEDED = 0;
    $FIREWALL        = "";
    $OVERWRITE       = 0;

    # .................................................... read args ...

    Getopt::Long::config( qw
    (
        require_order
        no_ignore_case
        no_ignore_case_always
    ));

    my ( $version, $help, $helpHTML, $helpMan, $selfTest, $chdir );

    GetOptions      # Getopt::Long
    (
          "Version"         => \$version

        , "A|Regexp-content=s"  => \$CONTENT_REGEXP
        , "Create-paths"    => \$LCD_CREATE
        , "D|prefix-date"   => \$PREFIX_DATE
        , "Firewall=s"      => \$FIREWALL
        , "Output:s"        => \$OUT_DIR
        , "Postfix:s"       => \$POSTFIX
        , "Proxy=s"         => \$PROXY
        , "R|Regexp=s"      => \$SITE_REGEXP
        , "Tag=s"           => \@TAG_LIST
        , "W|prefix-www"    => \$PREFIX_WWW
        , "chdir=s"         => \$chdir
        , "c|config:s"      => \@CFG_FILE
        , "dry-run"         => \$test
        , "d|debug:i"       => \$debug
        , "extract"         => \$EXTRACT
        , "help-html"       => \$helpHTML
        , "help-man"        => \$helpMan
        , "h|help"          => \$help
        , "mirror=s"        => \$MIRROR
        , "no-extract"      => \$NO_EXTRACT
        , "no-lcd"          => \$NO_LCD
        , "no-save"         => \$NO_SAVE
        , "n|new"           => \$CHECK_NEWEST
        , "overwrite"       => \$OVERWRITE
        , "prefix:s"        => \$PREFIX
        , "regexp=s"        => \$URL_REGEXP
        , "selftest"        => \$selfTest
        , "skip-version"    => \$SKIP_VERSION
        , "sleep:i"         => \$SLEEP_SECONDS
        , "stdout"          => \$STDOUT
        , "test"            => \$test
        , "verbose:i"       => \$verb

    );

    $debug = 1          if defined $debug;
    $debug = 0          if $debug < 0;

    $verb = 1           if defined $verb;
    $verb = 0           if $verb < 0;

    $verb = 5           if $debug;

    #   set verbose to 1, if debug is on. Set to full verbose if
    #   debug is higher than 2.

    $debug and $verb == 0  and $verb = 1;
    $debug > 2             and $verb = 10;

    $version    and die "$VERSION $PROGNAME $CONTACT $URL\n";
    $helpHTML   and Help( undef, -html );
    $helpMan    and Help( undef, -man );
    $help       and Help();

    $selfTest   and SelfTest();

    $NO_LCD     = 0   unless defined $NO_LCD;
    $NO_SAVE    = 0   unless defined $NO_SAVE;
    $NO_EXTRACT = 0   unless defined $NO_EXTRACT;

    if ( $chdir )
    {
        unless ( chdir $chdir )
        {
            die "$id: CHDIR [$chdir] fail. $ERRNO";
        }
    }

    if ( defined $URL_REGEXP  or  (defined @TAG_LIST and @TAG_LIST) )
    {
        $CFG_FILE_NEEDED = -yes;
    }

    if ( defined $URL_REGEXP  and  @TAG_LIST )
    {
        die "You can't use both --Tag and --regexp options.";
    }

    if ( defined $PROXY )
    {
        $ARG = $PROXY;

        if ( not m,^http://, )
        {
            $debug  and  print "$id: Adding http:// to proxy $PROXY\n";
            $ARG = "http://" . $ARG;
        }

        if ( not m,/$, )
        {
            $debug  and  print "$id: Adding trailing / to proxy $PROXY\n";
            $ARG .= "/";
        }

        $PROXY = $ARG;
        $debug  and  print "$id: PROXY $PROXY\n";
    }

    if ( defined @TAG_LIST )
    {
        #   -s -t -n tag   --> whoopos....


        if ( grep /^-/ , @TAG_LIST )
        {
            die "$id: You have option in TAG_LIST: @TAG_LIST\n";
        }

        $TAG_REGEXP = '\btag(\d+):\s*(\S+)';
    }

    if  (
            not @CFG_FILE
            and ( @TAG_LIST or $URL_REGEXP )
        )
    {

        unless ( defined $PWGET_CFG )
        {
            die "$id: No environment variable PWGET_CFG defined. "
                , "Need --config FILE where to search."
                ;
        }

        my $file = PathConvertSmart $PWGET_CFG;

        unless ( -r $file )
        {
            die "$id: PWGET_CFG is not readable [$file]";
        }

        $verb  and  print "$id: Using default config file $file\n";

        push @CFG_FILE, $file;
    }

    $debug  and   @CFG_FILE  and  print "$id: Config file [@CFG_FILE]\n";

    # Do not remove this comment, it is for Emacs font-lock-mode
    # to handle hairy perl fontification right.
    #font-lock * s/*/
}
# ****************************************************************************
#
#   DESCRIPTION
#
#       Convert month names to numbers in string.
#
#   INPUT PARAMETERS
#
#       $str    Like "2005-February.txt"
#
#   RETURN VALUES
#
#       $       Like "2005-02.txt" is no changes.
#
# ****************************************************************************

sub MonthToNumber ($)
{
    local $ARG = shift;

    my %hash =
    (
        'Jan(uary)?'      => '01'
        , 'Feb(ruary)?'   => '02'
        , 'Mar(ch)?'      => '03'
        , 'Apr(il)?'      => '04'
        , 'May'           => '05'
        , 'Jun(e)?'       => '06'
        , 'Jul(y)?'       => '07'
        , 'Aug(ust)?'     => '08'
        , 'Oct(ober)?'    => '09'
        , 'Sep(tember)?'  => '10'
        , 'Nov(ember)?'   => '11'
        , 'Dec(ember)?'   => '12'
    );

    while ( my($re, $month) = each %hash )
    {
        s/$re/$month/i;
    }

    $ARG;
}

# ****************************************************************************
#
#   DESCRIPTION
#
#       Find out the temporary directory
#
#   INPUT PARAMETERS
#
#       none
#
#   RETURN VALUES
#
#       $       temporary directory
#
# ****************************************************************************

sub TempDir ()
{
    my $id         = "$LIB.TempDir";

    local $ARG;

    if ( defined $TEMPDIR  and  -d $TEMPDIR)
    {
        $ARG = $TEMPDIR;
    }
    elsif ( defined $TEMP  and  -d $TEMP)
    {
        $ARG = $TEMP;
    }
    elsif ( -d "/tmp" )
    {
        $ARG = "/tmp";
    }
    elsif ( -d "c:/temp" )
    {
        $ARG = "c:/temp"
    }
    elsif ( -d "$HOME/temp" )
    {
        $verb and
          print "$id: [WARNING] using HOME/tmp, make sure you have disk space";

        $ARG = "$HOME/temp";
    }
    else
    {
        die "$id:  Can't find temporary directory. Please set TEMPDIR."
    }

    if ( $ARG  and not -d  )
    {
        die "$id: Temporary directory found is invalid: [$ARG]";
    }

    s,[\\/]$,,;         # Delete trailing slash
    s,\\,/,g;           # Unix slashes in this Perl code

    $debug  and  print "$id: $ARG\n";

    $ARG;
}

# ****************************************************************************
#
#   DESCRIPTION
#
#       Remove duplicate entries from list. Empty values are removed too.
#
#   INPUT PARAMETERS
#
#       @list
#
#   RETURN VALUES
#
#       @list
#
# ****************************************************************************

sub ListRemoveDuplicates (@)
{
    my $id   = "$LIB.FilterDuplicates";
    my @list = @ARG;

    $debug  and  print "$id: [@list]\n";

    if ( @list )
    {
        my %hash;
        @hash{ @list }++;

        @list = grep /\S/, keys %hash;

    }

    @list;
}

# ****************************************************************************
#
#   DESCRIPTION
#
#       Return temporary process file
#
#   INPUT PARAMETERS
#
#       none
#
#   RETURN VALUES
#
#       $       temporary filename
#
# ****************************************************************************

sub TempFile ()
{
    my $id  = "$LIB.TempFile";

    my $ret = TempDir() . basename($PROGRAM_NAME) . "-" . $PROCESS_ID;

    $debug  and  print "$id: $ret\n";

    $ret;
}

# ****************************************************************************
#
#   DESCRIPTION
#
#       Write file to stdout
#
#   INPUT PARAMETERS
#
#       $file
#
#   RETURN VALUES
#
#       none
#
# ****************************************************************************

sub Stdout ( $ )
{
    my $id    = "$LIB.Stdout";
    my($file) = @ARG;

    local *FILE;

    unless ( open FILE, "< $file" )
    {
        warn "$id: Can't STDOUT $file $ERRNO";
    }
    else
    {
        print <FILE>;
        close FILE;
    }
}

# ****************************************************************************
#
#   DESCRIPTION
#
#       Fix the filename to correct OS version ( win32 /Cygwin / DOS )
#       This is needed when calling external programs that take file arguments.
#
#   INPUT PARAMETERS
#
#       $file
#
#   RETURN VALUES
#
#       $file   Converted file
#
# ****************************************************************************

sub MakeOSfile ( $ )
{
    my $id      = "$LIB.MakeOSfile";
    local($ARG) = @ARG;

    if ( $WIN32 )
    {
        if ( defined $SHELL  )
        {
            $debug  and  print "$id: SHELL = $SHELL\n";

            if ( $SHELL =~ /sh/i )  # bash.exe
            {
                #       This is Win32/Cygwin, which needs c:/  --> /cygdrive/c/

                if ( /^(.):(.*)/ )  #font s/
                {
                    $ARG = "/cygdrive/$1/$2";
                    s,\\,/,g;
                    s,//,/,g;
                }
            }
        }
        else
        {
            s,/,\\,g;           # Win32 likes backslashes more
        }
    }

    $debug  and  print "$id: $ARG\n";

    $ARG;
}

# ****************************************************************************
#
#   DESCRIPTION
#
#       Return ISO 8601 date YYYY-MM-DD
#
#   INPUT PARAMETERS
#
#       $format     [optional] If "-version", return in format YYYY.MMDD
#
#   RETURN VALUES
#
#       $str        Date string
#
# ****************************************************************************

sub DateYYYY_MM_DD (; $)
{
    my $id       = "$LIB.DateYYYY_MM_DD";
    my ($format) = @ARG;


    my (@time)    = localtime(time);
    my $YY        = 1900 + $time[5];
    my ($DD, $MM) = @time[3,4];
#   my ($mm, $hh) = @time[1,2];

    $debug > 3 and  print "$id: @time\n";

    #   Month(MM) counts from zero

    my $ret;

    if ( defined $format  and  $format eq -version )
    {
        $ret = sprintf "%d.%02d%02d", $YY, $MM + 1, $DD;
    }
    else
    {
        $ret = sprintf "%d-%02d-%02d", $YY, $MM + 1, $DD;
    }

    $debug > 3  and  print "$id: RET $ret\n";

    $ret;
}

# ****************************************************************************
#
#   DESCRIPTION
#
#       Print variables in hash
#
#   INPUT PARAMETERS
#
#       $name       name of the hash
#       %hash       content of hash
#
#   RETURN VALUES
#
#       none
#
# ****************************************************************************

sub PrintHash ( $ % )
{
    my $id             = "$LIB.PrintHash";
    my ($name, %hash ) = @ARG;

    print "$id: hash [$name] contents\n";

    for my $key ( sort keys %hash )
    {
        my $val = $hash{ $key };
        printf "%-20s = %s\n", $key, $val;
    }
}

# ****************************************************************************
#
#   DESCRIPTION
#
#       Print download progress
#
#   INPUT PARAMETERS
#
#       $url        Site from where to download
#       $prefix     String to print
#       $index      current count
#       $total      total
#
#   RETURN VALUES
#
#       string      indicator message
#
# ****************************************************************************

{
    my %staticDone;

sub DownloadProgress ($$ $$ $)
{
    my $id  = "$LIB.DownloadProgress";
    my ( $site, $url, $prefix, $index, $total ) = @ARG;

    if ( $verb )
    {
        if ( $total > 1 )
        {
            sprintf $prefix .  " %3d%% (%2d/%d) "
                , int ( $index * 100 / $total )
                , $index
                , $total
                ;
        }
        else
        {
            unless ( exists $staticDone{$site}  )
            {
                $staticDone{$site} = 1;
                $prefix;
            }
        }
    }
}}

# ****************************************************************************
#
#   DESCRIPTION
#
#       Expand variable by substituting any Environment variables in it.
#
#   INPUT PARAMETERS
#
#       $string     Path information, like $HOME/.example
#       $str        Original line; full string from configuration file.
#
#   RETURN VALUES
#
#       string      Expanded path.
#
# ****************************************************************************

sub ExpandVars ($; $)
{
    my $id         = "$LIB.ExpandVars";
    local $ARG     = shift;
    my   $origline = shift;

    $debug  > 2 and print "$id: input $ARG [$origline]\n";

    return $ARG    unless /\$[a-z]/i;   # nothing to do

    my $orig    = $ARG;

    #   We must substitute environment variables so that the
    #   longest are handled first. An example of the problem using
    #   variable: $FTP_DIR_THIS/here.
    #
    #       FTP_DIR      = one
    #       FTP_DIR_THIS = two
    #
    #       --> one_THIS/here

    my @keys = sort { length $b <=> length $a } keys %ENV;
    my $value;

    for my $key ( @keys )
    {
        next unless $key =~ /[a-z]/i;                 # ignore odd "__" env vars

        $value = $ENV{$key};

        if ( /$key/  and  $value ne "" )              #font s/
        {
            $debug  > 2 and print  "$id $ARG substituting key $key => $value\n";

            s/\$$key/$value/;                         #font s/;
        }
    }

    #   The env variables may contain leading slashes, get rid of them.
    #   Or there may be "doubles"; fix them.
    #
    #   [$ENV = /dir/ ]
    #   $ENV/path   --> /dir//path
    #

    s,//+,/,   unless /(http|ftp):/i;

    $debug  > 2 and print "$id: after loop $orig ==> $ARG\n";

    if ( /\$/ )
    {
        # PrintHash "ENV", %ENV;
        die "$id: [ERROR]. Check environment. Expansion did not "
          , "find variable(s): $orig\n";
    }

    #   Convert to Unix paths

    s,\\,/,g;

    $ARG;
}

# ****************************************************************************
#
#   DESCRIPTION
#
#       Evaluate perl code and return result.
#
#   INPUT PARAMETERS
#
#       $url        text to put variable $url
#       $text       The text to be placed to variable $ARG
#       $code       Perl code to manipulate $ARG
#       $flag       non-empty: Do not return empty values, if the perl
#                   code didn]t set ARG at all, then return original TEXT
#
#   RETURN VALUES
#
#       $text
#
# ****************************************************************************

sub EvalCode ($ $ ; $)
{
    my $id = "$LIB.EvalCode";
    my ($url, $text, $code, $flag ) = @ARG;
    my $ret = $text;

    #   Variable $url is seen to CODE if it wants to use it

    $debug  and  print "$id: ARG $ARG EVAL $code\n";

    return $ret unless $code;

    #  Wrap this inside private block, so that user defined
    #  $code can execute in safe environment. E.g he can
    #  define his own variables and they willnot affect the program
    #  afterwards.

    {
        local $ARG  = $text;
        eval $code;

        if ( $EVAL_ERROR )
        {
            warn "$id: eval-fail ARG [$ARG] CODE [$code] $EVAL_ERROR";
            $ARG = $text;
        }

        if ( not $ARG  and $flag )
        {
            $debug  and  print "$id: ARG [$ARG] is empty [$code]\n";
            $ARG = $text;
        }
        elsif ( $ARG )
        {
            $ret = $ARG;
        }
    }

    $debug   and print "$id: RET $ret\n";

    $ret;
}

# ****************************************************************************
#
#   DESCRIPTION
#
#       Check if HTML::Parse and HTML::FormatText libraries are available
#
#   INPUT PARAMETERS
#
#       none
#
#   RETURN VALUES
#
#       0       Error
#       1       Ok, support present
#
# ****************************************************************************

sub IsLibHTML ()
{
    my $id       = "$LIB.IsLibHTML";
    my $error    = 0;
    $EVAL_ERROR  = '';

    local *LoadLib = sub ($)
    {
        my $lib = shift;

        eval "use $lib";

        if ( $EVAL_ERROR )
        {
            warn "$id: $lib not available [$EVAL_ERROR]\n";
            $error++;
        }
    };

    LoadLib( "HTML::Parse");
    LoadLib( "HTML::FormatText");

    return 0 if $error;
    1;
}

# ****************************************************************************
#
#   DESCRIPTION
#
#       convert html into ascii
#
#   INPUT PARAMETERS
#
#       @lines
#
#   RETURN VALUES
#
#       @txt
#
# ****************************************************************************

{
    my $staticLibCheck = 0;
    my $staticLibOk    = 0;

sub Html2txt (@)
{
    my $id        = "$LIB.Html2txt";
    my (@list)    = @ARG;


    my @ret       = @list;

    unless ( $staticLibCheck )
    {
        $staticLibOk    = IsLibHTML();
        $staticLibCheck = 1;

        unless ( $staticLibOk )
        {
            warn "$id: No HTML to TEXT conversion available.";
        }
    }

    #   Library was not found, nothing to do

    return unless $staticLibOk;

    if ( not @list )
    {
        $verb  and  print "$id: Empty content";
    }
    elsif ( $staticLibCheck )
    {
        my $formatter = new HTML::FormatText
                        ( leftmargin => 0, rightmargin => 76);

        # my $parser = HTML::Parser->new();
        # $parser->parse( join '', @list );
        # $parser-eof();

        # $HTML::Parse::WARN = 1;

        my $html = parse_html( join '', @list );

        $verb  and  print "$id: Making conversion\n";

        @ret = ( $formatter->format($html) );

        $html->delete();        # mandatory to free memory
    }

    @ret;
}}

# ****************************************************************************
#
#   DESCRIPTION
#
#       Return File content
#
#   INPUT PARAMETERS
#
#       $file
#       $join       [optional] If set, then the file is read as one big
#                   string. The value is the first argument in return array.
#
#   RETURN VALUES
#
#       (\@lines, $status)
#
# ****************************************************************************

sub FileRead ( $; $ )
{
    my $id   = "$LIB.FileRead";
    my $file = shift;
    my $join = shift;

    my $status = 0;
    my @ret;
    local *FILE;

    #   Convert path to Unix format

    $file =~ s,\\,/,g;

    if ( $file =~ /^~/ )
    {
        # must expand ~/dir  and ~user/dir contructs with shell

        my $expanded = qx(echo $file);

        $debug and  print "$id: EXPANDED by shell: $file => $expanded\n";

        $file = $expanded;
    }

    unless ( open FILE, "< $file" )
    {
        $status = $ERRNO;
        warn "$id: FILE [$file] $ERRNO";
    }
    else
    {
        if ( $join )
        {
            $ret[0] = join '', <FILE>;
        }
        else
        {
            @ret = <FILE>;
        }

        close FILE;
    }

    $debug  and  print "$id: [$file] status [$status]\n";


    \@ret, $status;
}

# ****************************************************************************
#
#   DESCRIPTION
#
#       Write File content
#
#   INPUT PARAMETERS
#
#       $file
#       @lines
#
#   RETURN VALUES
#
#       $status     true, ERROR
#
# ****************************************************************************

sub FileWrite ( $ @)
{
    my $id              = "$LIB.FileWrite";
    my ($file, @lines ) = @ARG;

    my $status = 0;

    local *FILE;

    unless ( open FILE, "> $file" )
    {
        $status = $ERRNO;
        warn "$id: FILE [$file] $ERRNO";
    }
    else
    {
        print FILE @lines;
        close FILE;
    }

    $debug  and  print "$id: [$file] status [$status]\n";

    $status;
}

# ****************************************************************************
#
#   DESCRIPTION
#
#       Convert HTML file to text
#
#   INPUT PARAMETERS
#
#       $file
#
#   RETURN VALUES
#
#       $status
#
# ****************************************************************************

sub FileHtml2txt ($)
{
    my $id   = "$LIB.FileHtml2txt";
    my $file = shift;

    my( $lineArrRef, $status ) = FileRead $file;

    if ( $status )
    {
        $debug  and  print "$id: Can't convert\n";
    }
    else
    {
        my @text = Html2txt @$lineArrRef;
        $status = FileWrite $file, @text;
    }

    $debug  and  print "$id: [$file] status [$status]\n";

    $status;
}

# ****************************************************************************
#
#   DESCRIPTION
#
#        analyze FILE to match to match content. If content is not found,
#        delete file.
#
#   INPUT PARAMETERS
#
#       $file
#       $regexp     [optional] content match regexp.
#
#   RETURN VALUES
#
#       $status     True if file is okay
#
# ****************************************************************************

sub FileContentAnalyze ($ $)
{
    my $id   = "$LIB.FileContentAnalyze";
    my $file = shift;
    my $re   = shift;

    return -noregexp unless $re;

    my( $lineArrRef, $status ) = FileRead $file, '-join';
    my $ret;

    if ( $status )
    {
        $debug  and  print "$id: Can't Analyze $file\n";
    }
    else
    {
        local $ARG = $$lineArrRef[0];
        my $match  = $MATCH if /$re/;

        if ( $match )
        {
            $ret = -matched;
        }
        else
        {
            unless ( $test )
            {
                $debug > 1 and
                       print "$id: [$re] content not found, deleting $file\n";

                unless ( unlink $file )
                {
                    $verb  and  print "$id: $ERRNO";
                }
            }
        }

        $debug  and  print "$id: [$file] status [$ret] RE [$re]=[$match]\n";
    }

    $ret;
}

# ****************************************************************************
#
#   DESCRIPTION
#
#       Append slash to the end. Optionally remove
#
#   INPUT PARAMETERS
#
#       $path           Add slash to path
#       $flag           [optional] Remove slash
#
#   RETURN VALUES
#
#       $path
#
# ****************************************************************************

sub Slash ($; $)
{
    my $id      = "$LIB.Slash";
    local $ARG  = shift;
    my $remove  = shift;

    if ( $remove )
    {
        s,/$,,;
    }
    {
        $ARG .= '/'  unless m,/$,;
    }

    $ARG;
}

# ****************************************************************************
#
#   DESCRIPTION
#
#       Split url to components. http://some.com/1/2page.html would be seen as
#
#           http  some.com 1/2 page.html
#
#   INPUT PARAMETERS
#
#       $url
#
#   RETURN VALUES
#
#       @list   Component list
#
# ****************************************************************************

sub SplitUrl ($)
{
    my $id     = "$LIB.SplitUrl";
    local $ARG = shift;

    my($protocol, $site, $dir, $file ) = ("") x 4;

    $protocol = lc $1       if m,^([a-z][a-z]+):/,i;
    $site     = lc $1       if m,://?([^/]+),i;
    $dir      = lc $1       if m,://?[^/]+(/.*/),i;
    $file     = lc $1       if m,^.*/(.*),i;

    if ( $file  and  $file !~ /[.]/ )
    {
        $debug  and  print "$id: [WARNING] ambiguous [$ARG], dir or file?\n";

        unless ( $dir )
        {
            $dir  = $file;
            $file = "";
        }
    }

    $debug  and  print "$id:"
            , " PROTOCOL <$protocol>"
            , " SITE <$site>"
            , " DIR <$dir>"
            , " FILE <$file>"
            , "\n"
            ;

    $protocol, $site, $dir, $file;
}

# ****************************************************************************
#
#   DESCRIPTION
#
#       Return basename from URL. This drops the possible
#       filename from the end. The extra file is dtected
#       from the file extension, perriod(.)
#
#       http://some.com/~foo        ok
#       http://some.com/foo         ok treated as directory
#       http://some.com/page.html   nok
#
#   INPUT PARAMETERS
#
#       $base
#
#   RETURN VALUES
#
#       $string     The url will not contain trailing slash
#
# ****************************************************************************

sub BaseUrl ($)
{
    my $id     = "$LIB.BaseUrl";
    local $ARG = shift;

    if ( m,/~[^/]+$, )
    {
        $debug  and  print "$id: ~foo\n";
        # ok
    }
    elsif ( m,^(.*/)([^/]+)$, )
    {
        my ( $base, $rest ) = ( $1, $2 );

        $debug  and  print "$id: [$base] [$rest]\n";

        $ARG = $base   if  $rest =~ /[.]/;
    }

    s,/$,,;

    $ARG;
}

# ****************************************************************************
#
#   DESCRIPTION
#
#       Return basename of the archive.
#
#           file.tar,gz         => file
#           file-1.2.tar.gz     => file-1.2
#           file-1_2.tar.gz     => file-1.2
#
#   INPUT PARAMETERS
#
#       $file
#
#   RETURN VALUES
#
#       $string
#
# ****************************************************************************

sub BaseArchive ($)
{
    my $id     = "$LIB.BaseArchive";
    local $ARG = shift;

    if ( /^(.*-\d+[-_.]\d+[-_.\d]*)/ )
    {
        # delete last trailing - or . or _

        ( $ARG = $1 ) =~ s/[-_.]$//;
    }
    elsif ( /^(.*)\.[a-z].*$/ )
    {
        #   some-archive.bz2 --> some-archive
        #   some-archive.zip --> some-archive
        $ARG = $1;
    }

    s/_/-/g;

    $ARG;
}

# ****************************************************************************
#
#   DESCRIPTION
#
#       Try to make sense of relative paths when Base is known.
#       This function is very simplistic.
#
#   INPUT PARAMETERS
#
#       $base
#       $relative
#
#   RETURN VALUES
#
#       $path
#
# ****************************************************************************

sub RelativePath ($ $)
{
    my $id     = "$LIB.RelativePath";
    my $base   = shift;
    local $ARG = shift;

    $base = Slash $base;

    my $ret = $base;

    unless ( $ARG )
    {
        $debug  and  print "$id: second arg is empty [$base]";
    }
    else
    {
        if ( m,^/.*, )      # /root/somewhere/file.txt
        {
            my ($proto, $site, $dir, $file) = SplitUrl $base;

            $ret = "$proto://$site$ARG";

        }
        elsif ( m,^\./(.*), )       # ./somewhere/file.txt
        {
            $ret = $base . $1;
        }
        elsif ( m,^[^/\\#?=], )  # this/path/file.txt
        {
            $ret = $base . $ARG;
        }
        else
        {
            chomp;      # make warn display line number, remove \n
            warn "$id:  [ERROR] Can't resolve relative $base + $ARG";
        }
    }

    $debug  and  print "$id: BASE $base ARG $ARG RET $ret\n";

    $ret;
}

# ****************************************************************************
#
#   DESCRIPTION
#
#       Return decompress command for file.
#
#   INPUT PARAMETERS
#
#       $file
#       $type       -list       return listng command
#                   -extract    return unpack command
#
#   RETURN VALUES
#
#       lines as listed in file
#
# ****************************************************************************

sub FileDeCompressedCmd ($; $)
{
    my $id = "$LIB.FileDeCompressedCmd";

    local $ARG  = shift;
    my    $type = shift;

    $type = '-extract'      unless defined $type;

    my $cmd;
    my $decompress;

    if ( /\.rar$/ )
    {
         die "$id: $ARG Can't handle. No free rar uncompress program exists.";
    }

    if ( $type eq -extract )
    {
        if ( /\.(tar|tgz)/ )
        {
            /\.(gz|tgz)$/i      and  $decompress = "gzip -d -c";
            /\.(bzip|bz2)$/i    and  $decompress = "bzip2 -d -c";

            $cmd = "$decompress $ARG | tar xvf -";
        }
        elsif ( /\.gz$/ )
        {
            $cmd = "gzip -f -d $ARG";
        }
        elsif ( /\.(bz2|bzip)$/ )
        {
            $cmd = "bzip2 -f -d $ARG";
        }
        elsif ( /\.zip$/ )
        {
            $cmd = $decompress = "unzip -o $ARG";
        }
    }
    else
    {
        if ( /tar/ )
        {
            SWITCH:
            {
                /\.(gz|tgz)$/i      and  $decompress = "gzip -d -c", last;
                /\.(bzip|bz2)$/i    and  $decompress = "bzip2 -d -c", last;
            }

            if ( defined $decompress )
            {
                $cmd = "$decompress $ARG | tar tvf -";
            }
            else
            {
                $cmd = "tar tvf $ARG";
            }
        }
        elsif ( /\.zip$/ )
        {
            $cmd = "unzip -l $ARG";
        }
        elsif ( /\.(bzip|bz2)$/ )
        {
            $cmd = "bzip2 - $ARG";
        }
    }

    $debug  and  print "$id:\n\tARG = $ARG\n"
            , "\tTYPE $type\n"
            , "\tRET [$cmd]\n"
            ;

    $cmd;
}

# ****************************************************************************
#
#   DESCRIPTION
#
#       Return decompress file listing
#
#   INPUT PARAMETERS
#
#       $file
#
#   RETURN VALUES
#
#       \@files     Files from the archive
#       $error      If "-noarchive" , then file is not an archive.
#
# ****************************************************************************

sub FileDeCompressedListing ( $ )
{
    my $id   = "$LIB.FileDeCompressedListing";
    my $file = shift;

    $debug  and  print "$id: BEGIN $file CWD ", cwd(), "\n";

    my ($cmd, @result, $status);

    if ( -f $file )
    {
        $cmd = FileDeCompressedCmd $file, -list ;

        $debug  and  print "$id: running [$cmd] CWD ", cwd(), "\n";

        $ERRNO  = 0;
        @result = qx($cmd) if $cmd;

        if ( $ERRNO )
        {
            $verb  and  print "$id: [WARN] $ERRNO\n";
            $status  = -externalerror;
        }

        $debug  and  print "$id: CMD [$cmd] => \n[@result]\n";
    }
    else
    {
        $verb  and  warn "[ERROR] file not found ", cwd(), "$file";
        $status = -file-not-found;
    }

    my @ret     = ();
    local $ARG;

    if ( $status )
    {
        # Nothing to do here. Error
    }
    elsif  ( $file =~ /tar/ )
    {
        #   Get last elements in the line
        #
        #  ..      0 2000-11-18 16:18 semantic-1.3.2
        #  ..  23688 2000-11-18 16:18 semantic-1.3.2/semantic-bnf.el
        #  ..  50396 2000-11-18 16:18 semantic-1.3.2/semantic.el
        #  ..  36176 2000-11-18 16:18 semantic-1.3.2/semantic-util.el
        #
        # This comment fixes Emacs fontification: m///

        for ( @result )
        {
            my $file = (reverse split)[0];
            chomp $file;

            push @ret,  (reverse split)[0];
        }

        $debug  and  print "$id: TAR [@result]\n";

    }
    elsif ( $file =~ /zip/ )
    {
         #  Length    Date    Time    Name
         #  ------    ----    ----    ----
         #    4971  03-22-00  21:14   1/gnus-ml.el
         #       0  10-03-99  01:33   tmp/1/tpu/
         #  ------                    -------
         #   25036                    8 files

        for ( @result )
        {
            my @split = reverse split;
            chomp $split[0];

            next  unless /^\s+\d+\s/;

            push @ret,  $split[0]    if   @split == 4;
        }

        $debug  and  print "$id: ZIP [@result]\n";
    }
    else
    {
        $debug  and  print "$id: -noarchive $file\n";
        $status = -noarchive;
    }

    $debug  and  print "$id: RET $file status [$status] [@ret]\n";


    \@ret, $status;
}

# ****************************************************************************
#
#   DESCRIPTION
#
#       Return the subdirectory where the files are in compressed archive.
#       There may not be any directory or there may be several direcotries
#       that do not share one ROOT directory.
#
#   INPUT PARAMETERS
#
#       $file
#
#   RETURN VALUES
#
#       $dir        The topmost COMMON root directory. If not all files
#                   have common root, return nothing.
#
#       $status     -noarchive      The file was not archive.
#       \@file      reference to file list
#
# ****************************************************************************

sub FileDeCompressedRootDir ( $ )
{
    my $id   = "$LIB.FileDeCompressedRootDir";
    my $file = shift;

    $debug  and  print "$id: BEGIN $file CWD ", cwd(), "\n";

    my ( $fileArrRef, $status ) = FileDeCompressedListing $file;

    #   If there is directory it must be in front of every file

    local $ARG;
    my %seen;
    my @nodir;

    for ( @$fileArrRef  )
    {
        if (  m,^([^/]+)/, )
        {
            #   Do not accept "./" directory

            $seen{ $1 } = 1    if $1  ne ".";
        }
        else
        {
            push @nodir, $ARG;
        }
    }

    my @roots  = keys %seen;
    my $ret;

    if ( @roots )
    {
        my $root = $roots[0];

        if ( @roots == 1  and  @nodir == 1  and  $root eq $nodir[0])
        {
            #  Special case. The directory itself is always "alone" entry
            # drwxrwxrwx foo/users 0 2006-07-22 14:18 package-0.5.6
            $ret = $root
            }
        elsif ( @roots == 1  and  @nodir == 0 )
        {
            $ret = $root;
        }
    }

    $debug  and  print "$id: RET [$ret] status [$status]; "
                     . "roots [@roots] no-dirs [@nodir]\n";

    $ret, $status, $fileArrRef ;
}

# ****************************************************************************
#
#   DESCRIPTION
#
#       If archive does not have root directory, return the
#       filename which is bet used for archive root dir.
#
#           package.tar.gz --> package-YYYY.MMDD
#
#   INPUT PARAMETERS
#
#       $file
#
#   RETURN VALUES
#
#       $root       Returned, If archive does not have natural ROOT
#
# ****************************************************************************

sub FileRootDirNeedeed ( $ )
{
    my $id   = "$LIB.FileRootDirNeedeed";
    my $file = shift;

    $debug  and  print "$id: BEGIN $file CWD ", cwd(), "\n";

    my ($root, $status, $fileArrRef) = FileDeCompressedRootDir $file;

    local $ARG;

    if ( $status eq -noarchive )            # Single file.txt.gz, not package
    {
        $debug  and  print "$id: -noarchive $file\n";
        $ARG = '';
    }
    elsif ( @$fileArrRef == 0 )
    {
        $debug  and  print "$id: EMPTY $file\n";
        $ARG = '';
    }
    elsif ( @$fileArrRef == 1 )
    {
        $debug  and  print "$id: SINGLE FILE $file\n";
        $ARG = '';
    }
    elsif ( $root eq '' )
    {
        $ARG      = basename $file;
        my $base  = BaseArchive $ARG;


        #   If there is no numbers left, assume that we got barebones
        #   and not name like "package-1.11". Add date postfix

        unless ( $base =~ /\d/ )
        {
            $base .= "-" . DateYYYY_MM_DD -version ;
        }

        $ARG = $base;
    }

    $debug  and  print "$id: $file --> need dir [$ARG]\n";

    $ARG;
}

# ****************************************************************************
#
#   DESCRIPTION
#
#       Create root directory if it is necessary in order to unpack
#       the file. If the archive does not contain ROOT, contruct one
#       from the filename and current date.
#
#       If directory was created or it already exists, return full path
#
#   INPUT PARAMETERS
#
#       $file
#       $path       Under this directory the creation
#       $opt        -rm    Delete previous unpack directory
#
#   RETURN VALUES
#
#       $path       If directory was created
#
# ****************************************************************************

sub FileRootDirCreate ( $ $; $ )
{
    my $id   = "$LIB.FileRootDirCreate";
    my ($file, $path, $opt) = @ARG;

    not defined $opt  and  $opt = '';

    $debug  and  print "$id: BEGIN $file PATH $path\n";

    local $ARG = FileRootDirNeedeed $file;

    my $ret = '';

    if ( $ARG )
    {
        $ARG = "$path/$ARG";

        if ( -e )
        {
            $verb  and  print "$id: Unpack dir already exists $ARG\n";

            if ( $opt =~ /rm/i )
            {
                $verb  and  print "$id: deleting old unpack dir\n";

                unless ( rmtree($ARG, $debug) )
                {
                    warn "$id: Could not rmtree() $ARG\n";
                }
            }
        }

        unless ( -e )
        {
            unless ( $test )
            {
                mkpath( $ARG )  or  die "$id: mkdir() fail $ARG $ERRNO";

                $verb  and  warn "$id: [WARNING] archive $file"
                        , " has no root-N.NN directory."
                        , " Report this to archive maintainer. CREATED $ARG"
                        , "\n"
                        ;
            }
        }

        $ret = $ARG;
    }

    $debug  and  print "$id:\n\tFILE $file\n"
        , "\tPATH $path\n"
        , "\tRET --> created [$ret]\n"
        ;

    $ret;
}

# ****************************************************************************
#
#   DESCRIPTION
#
#       Unpack list of files recursively (If package contains more
#       archives)
#
#   INPUT PARAMETERS
#
#       \@array     List of files
#       \%hash      Unpack command hash table: REGEXP => COMMAND, where
#                   %s is substituted for filename
#       $check      "-noroot", will not check the archive content
#       $opt        "-rm", will remove any existing unpack dir
#
#   RETURN VALUES
#
#       none
#
# ****************************************************************************

sub Unpack($ $; $ $);    # must be introdced due to recursion

sub Unpack ($ $; $ $)
{
    my $id = "$LIB.Unpack";
    my ( $filesArray, $cmdHash, $check, $opt ) = @ARG;

    $check = 1   if  not defined $check;
    $check = 0   if  $check eq -noroot;
    $opt   = ''  if  not defined $opt;

    local $ARG;
    my $origCwd = cwd();

    $debug  and  print "$id: entry cwd = $origCwd OPT [$opt]\n";

    my @array = sort { length $b <=> length $a } keys %$cmdHash;
    $debug  and  print "$id: SORTED decode array @array\n";

    for ( @$filesArray )
    {
        $debug  and warn "$id: unpacking $ARG\n";

        if ( -d )
        {
            $verb  and  print "$id: $ARG is directory, skipped.\n";
            next;
        }
        elsif ( not -f )
        {
            $verb and  print "$id: $ARG is not a file (not exist), skipped.\n";
            next;
        }

        #   The filename may look lik test/tar.gz

        my $gocwd = dirname($ARG)  || '.' ;
        chdir $gocwd or  die "$id: [for] Can't chdir [$gocwd] $ERRNO";

        #   Check only archives that do not contains some kind
        #   of numbering for missing ROOT directories.

        my $cwd   = cwd();
        my $chdir = 0;
        my $file  = basename $ARG;

        # ............................................ check ...
        # Must contain root directory in archive
        # We check every archive. Regexp \d would have
        # skipped names looking like package-1.34.tar.gz

        if ( $check )  #    and  not /-[\d]/ )    #font s/
        {
            $debug  and  print "##\n";

            my $newDir = FileRootDirCreate basename($ARG), $cwd, $opt;

            $debug  and  print "## $newDir\n";

            if ( $newDir )
            {
                $debug  and  print "$id: cd newdir $newDir\n";

                unless ( chdir $newDir )
                {
                    print "$id: [ERROR] chdir $newDir $ERRNO\n";
                    next;
                }

                $file = "../$file";
                $chdir = 1;
            }
        }

        # ........................................... unpack ...

        $debug  and   print ">>\n";

        my $cmd = FileDeCompressedCmd $file;

        $debug  and  print "$id: unpacking CWD ", cwd(), " [$cmd]\n";

        my @response = qx($cmd)  unless $test;

        print "@response\n"   if $verb;

        # ........................................ recursive ...

        for my $entry ( @response )  # Make this recursive
        {
            local $ARG = $entry;
            chomp;

            if ( /\.(bz2|gz|z|zip)$/i )  # s/
            {
                $debug  and  print "$id: >> RESCURSIVE [$ARG]\n";

                Unpack( [ $ARG ], $cmdHash, -noroot, $opt );
            }
        }

        chdir $cwd    if  $chdir;   # Go back to original dir
    }

    $debug  and  print "EXIT chdir $origCwd\n";

    chdir $origCwd  or  die "$id: [exit] Can't chdir [$origCwd] $ERRNO";
}

# ****************************************************************************
#
#   DESCRIPTION
#
#       Read directory content
#
#   INPUT PARAMETERS
#
#       $path
#
#   RETURN VALUES
#
#       @       list of files
#
# ****************************************************************************

sub DirContent ($)
{
    my $id       = "$LIB.DirContent";
    my ( $path ) = @ARG;

    $debug and warn "$id: $path\n";

    local *DIR;

    unless ( opendir DIR, $path )
    {
        print "$id: can't read $path $ERRNO\n";
        next;
    }

    my @tmp = readdir DIR;
    closedir DIR;

    $debug > 1 and warn "$id: @tmp";

    @tmp;
}

# ****************************************************************************
#
#   DESCRIPTION
#
#       Scan until valid tag line shows up. Return line if it is under the
#       TAG
#
#   INPUT PARAMETERS
#
#       $line               line content
#       $tag                Tag name to look for
#       $reset              If set, do nothing but reset state variables.
#                           You should call with this if you start a new round.
#
#   RETURN VALUES
#
#       ($LINE, $stop)      The $LINE is non-empty if it belongs to the TAG.
#                           The $stop flag is non-zero if TAG has ended.
#
# ****************************************************************************

{
    my
    (
          $staticTagLevel
        , $staticTagName
        , $staticTagFound
    );

sub TagHandle ($$ ; $)
{
    my $id          = "$LIB.TagHandle";

    local $ARG              = shift;
    my ( $tag , $reset)     = @ARG;

    my $info = ( $verb > 1 || $debug > 1 ) ? 1 : 0;

    # ........................................................ reset ...

    if ( $reset )
    {
        $debug > 1   and  print "$id: RESET\n";
        $staticTagLevel = $staticTagName = $staticTagFound = "";
        return $ARG;
    }

    # ...................................................... tag ...

    my $stop;

    #   The line may have multiple tags and the $1 is number, second
    #   is the tag name. However we can't put them in that order
    #   to the hash, because the number is "key". Use reverse here
    #
    #       tag2: A  tag2: B
    #
    #       2 => A
    #       2 => B
    #       |
    #       The key, only last would be in hash

    my %choices = reverse /$TAG_REGEXP/go;

    if( $info  and  keys %choices > 0   )
    {
        print "$id: TAG CHOICES: ", join( ' ', %choices), "\n"
    }

    unless ( $staticTagFound )
    {
        while ( my($tagN, $tagNbr) = each %choices )
        {
            if ( $info and $tagNbr )
            {
                print "$id: [$tagNbr] '$tagN' eq '$tag'\n";
            }

            if ( $tagNbr  and   $tagN eq $tag )
            {
                $staticTagLevel  = $tagNbr;
                $staticTagName   = $tagN;
                $staticTagFound  = 1;

                $debug > 0 and warn "$id: TAG FOUND [$staticTagName] $ARG\n"
            }
        }

        $ARG = ""  unless $staticTagFound;      # Read until TAG
    }
    else
    {
        #   We're reading lines after the tag was found.
        #   Terminate on next found tag name

        while ( my($tagN, $tagNbr) = each %choices )
        {
            if ( $tagNbr  and  $tagNbr <= $staticTagLevel )
            {
                $info and print "$id: End at [$staticTagName] $ARG\n";
                $stop = 1;
            }
        }
    }

    $debug > 1  and  print "$id: RETURN [$ARG] stop [$stop]\n";

    $ARG, $stop;
}}

# ****************************************************************************
#
#   DESCRIPTION
#
#       Handle Local directory change and die if can't checnge to
#       directory.
#
#   INPUT PARAMETERS
#
#       $dir        Where to chdir
#       $make       [optional] Flag, if allowed to create directory
#
#   RETURN VALUES
#
#       none
#
# ****************************************************************************

sub DirectiveLcd (%)
{
    my $id        = "$LIB.DirectiveLcd";
    my %arg       = @ARG;

    my $dir       = $arg{-dir}   or  die "$id: No DIR argument";
    my $mkdir     = $arg{-mkdir} || 0;

    $verb > 2  and  PrintHash "$id: input", %arg;

    my $lcd  = ExpandVars $dir;

    $verb > 2  and  print "$id: LCD original $lcd\n";

    $lcd = PathConvertSmart $lcd;

    $verb > 2  and  print "$id: LCD converted $lcd\n";

    my $isDir = -d $lcd ? 1 : 0 ;

    unless ( $isDir )
    {
	my $TEST = "[test mode] "  if  $test;

        $verb  and  print STDERR "$id: ${TEST}Creating directory $lcd\n";

        not $mkdir  and  die "$id: [$dir] => lcd [$lcd] is not a directory";

	unless ($test)
	{
	    mkpath($lcd, $verb)  or  die "$id: mkpath $lcd failed $ERRNO";
	}
    }

    if ( -d $lcd )
    {
	$debug > 2      and  print "$id: chdir $lcd\n";
	chdir $lcd      or   die   "$id: chdir $lcd $ERRNO";
    }
}

# ****************************************************************************
#
#   DESCRIPTION
#
#       Examine list of files and return the newest file that match FILE
#       the idea is that we divide the filename into 3 parts
#
#           PREFIX VERSION REST
#
#       So that for example filename
#
#           emacs-20.3.5.1-lisp.tar.gz
#
#       is exploded to parts
#
#           emacs -20.3.5.1- lisp.tar.gz
#
#       After this, the VERSION part is examined and all the numbers from
#       it are read and converted to zero filled keys, so that sorting
#       between versions is possible:
#
#           (20 3 5 1) --> "0020.0003.0005.0001"
#
#       A hash table for each file is build according to this version key
#
#           VERSION-KEY => FILE-NAME
#
#       When we finally sort the has by key, we get the latest version number
#       and the associated file.
#
#   INPUT PARAMETERS
#
#       $file       File to use as base.
#       \@files     List of files to compare.
#
#   RETURN VALUES
#
#       $file       File that is newest, based on version number.
#
# ****************************************************************************

sub LatestVersion ( $ $ )
{
    my $id                = "$LIB.LatestVersion";
    my ( $file , $array ) = @ARG;

    ! $file  and  die "$id: <file:> argument missing";

    # ................................................ write regexps ...

    #   NN.NN   YYYY-MM-DD
    #   1.2beta23
    #   1.1-beta1
    #   1.1a
    #   file_150b6_en.zip
    #
    #   Difficult names are like4this-1.1.gz
    #
    #   Prevent 1.1.tar.gz --> "1.1.t" with negative lookahead

    my $ext     = '(?!(?i)tar|gz|bzip|bz2|tgz|tbz2|zip|rar|z$)';
<<<<<<< HEAD
    my $add     = '(?:[-_]?(?:alpha|beta)\d*|' . $ext . '[a-z])';

    my $regexp  = '^(?<prefix>.*?[-_]|\D*\d+\D+|\D+)'   # $1
                  . '(?<version>'
		  . '[-_.\db]*\d'			# $2
=======
    my $add     = '(?:[-_]?(?:alpha|beta|rc)\d*|' . $ext . '[a-z])';
    my $regexp  = '^(.*?[-_]|\D*\d+\D+|\D+)'        # $1
                  . '([-_.\db]*\d'                  # $2
>>>>>>> a9911efe
                  . $add
                  . '?)'
		  . '(?<rest>\S+)'			# $3
                  ;

    $debug and
        print "$id: file [$file] REGEXP /$regexp/ "
            , "ARRAY OF FILENAMES TO EXAMINE:\n"
	    , join("\n", @$array)
	    , "\n"
	    ;

    DUPLICATE_REMOVE:   # Make "local sandbox" for a while (scoping rules)
    {
        my %hash;
        @hash{ @$array } = (1) x @$array;

        @$array = keys %hash;

        $debug   and   print "$id: after duplicate remove "
                           , join("\n", @$array), "\n";
    }

    # .......................................................... sub ...

    my ( %hash, %hash2, $max );

    local *VersionPush = sub ( $ $ )
    {
        my $id       = "$id.VersionPush";
        local $ARG   = shift;       # filename
        my $verStr   = shift;

        my $key      = "";
        my @v        = /(\d+)/g ;	# explode all digits

        if ( $verStr =~ /(?<ascii>[a-z])$/ )    #   "1.1a"
        {
            #  1.1a  => 1.1.97  use a's ascii code
            #  1.1   => 1.1.0

            push @v, ord $+{ascii};    # get character ASCII code
        }

        $debug > 1  and  print "$id: [Version pure] \@v = @v\n";

        #   Sometimes the version number is really unorthodox
        #   like foo-1.020.el.gz When compared with 1.2.3, that
        #   would say:
        #
        #       1.  20
        #       1.  2
        #
        #   And giving false prioroty to "020". The leading
        #   zeroes must be treated as it the number was:
        #
        #       1.  0   20

        LOCALIZE:
        {                            # Use inner block to localize @ver
            my @ver;

            for my $nbr ( @v )
            {
                if ( $nbr =~ /^(?<zeros>0+)(?<digits>\d+)/ )
                {
                    push @ver, (0) x length $+{zeros};
                    push @ver, $+{digits};
                }
                else
                {
                    push @ver, $nbr;
                }
            }

            @v = @ver;
        }

        $debug > 1  and  print "$id: [Version fixed] \@v = @v\n";

        #   Record how many separate digits was found.

        $max = @v           if @v > $max;

        #       fill until 8 version digit elements in array

        push @v, 0          while @v < 8 ;

        for my $version ( @v )
        {
            #   1.0 --> 0001.0000.0000.0000.0000.0000
            $key .= sprintf "%015d.", $version;
        }

        $hash  { $key  } = $ARG;
        $hash2 { $v[0] } = $ARG;
    };

    # .......................................................... sub ...

    local *DebugHash = sub ()
    {
        if ( $debug > 1 )
        {
            while ( my($key, $val) = each %hash )
            {
                printf "$id: HASH1 $key => $val\n";
            }

            while ( my($key, $val) = each %hash2 )
            {
                printf "$id: HASH2 $key => $val\n";
            }
        }
    };

    # .......................................................... sub ...

    local *ParseVersion = sub ($ $ $)
    {
        my $id = "$id.ParseVersion";
        my ($pfx, $post, $ver) = @ARG;
        my $ret;

        #   If date is used as version number:
        #
        #       wemi-199802080907.tar.gz
        #       wemi-19980804.tar.gz
        #       wemi-199901260856.tar.gz
        #       wemi-199901262204.tar.gz
        #
        #   then sort directly by the %hash2, which only contains direct
        #   NUMBER key without prefixed zeroes. For multiple numbers we
        #   sort according to %hash

        my @try;

        if ( $max == 1 )
        {
            @try  = sort { $b <=> $a } keys %hash2;
            %hash = %hash2;
        }
        else
        {
            @try = sort { $b cmp $a } keys %hash;
        }

        if ( $debug )
        {
            print "$id: Sorted choices: $ver $pfx.*$post\n";

            for my $arg ( @try )
            {
                print "\t$hash{$arg}\n";
            }
        }

        #   If SINGLE answer, then use that. Or if we grepped versioned
        #   files, take the sorted one from the beginning

        if ( @try  )
        {
            $ret = $hash{ $try[0] };
        }

        $ret;
    };

    # ........................................... search version [1] ...

    #   APACHE project uses underscores in filenames:
    #   apache_1_3_9_win32.exe

    local $ARG = $file;
    my $ret    = $file;

    if ( /$regexp/o  )
    {
        my $pfx      = $+{prefix};
	my $version  = $+{version};
	my $rest     = $+{rest};

	$pfx =~ s/[-_]$//;    # package-name- => package-name

        $pfx =~ s,([][{}+.?*]),\\$1,g;   # In RE, quote special characters.

        #  Examine 150b6, 1.50, 1_15

        my $ver  = '[-_]([-._\db]+ ' . $add . '?)';

	#  NOTE: Sourceforge is on format <URL>/file.tar.gz/download

        my $post = "$rest(\$|[&?][a-z]|\\/download)";

        $debug and print "$id: ORIGINAL ARG '$ARG'"
		   . " INITIAL PFX: [$pfx]"
		   . " MIDDLE: [$version] re /$ver/"
		   . " POSTFIX: [$rest] re /$post/"
		   . "\n"
		   ;

        # .................................................. arrange ...
        # If there are version numbers, then sort all according
        # to version.

        for ( @$array )
        {
            $debug > 1  and  print "$id: FOR [$ARG]\n";

            #   If the filename is like file.txt-1.1, then there is
            #   no point to use $post, because it would reject files
            #   because it requires extension "1$", but file.txt-1.2
            #   has extension "2$"

            unless (  ( ( /\.[a-z]+[^-.]+$/ and /$pfx.*$post/)
                         or /$pfx/ )
                      and  /$regexp/o
                   )
            {
                $debug > 1  and  print "$id: REJECTED\t\t$ARG\n";
                next;
            }

            unless ( /$pfx.*$post/ )
            {
                $debug > 1  and  print "$id: REJECTED no ",
				 "prefix '$pfx' postfix '$post'",
				 "\t$ARG\n"
				 ;
                next;
            }

            unless ( /$regexp/o )
            {
                $debug > 1
                       and print "$id: REJECTED, no regexp match\t$ARG\n";
            }

            my ($BEG, $vver, $END) = ($+{prefix}, $+{version}, $+{rest});

            $debug > 1  and  print "$id: MATCH: [$BEG] [$vver] [$END]\n";

            VersionPush( $ARG, $vver);
        }

        DebugHash();

        $ret = ParseVersion( $pfx, $post, $ver );

    }
    elsif ( /(?<REST>.*)-[\d.]+$/ )
    {
        $debug  and  print "$id: plan B, non-standard version-N.NN\n";

        my $pfx  = $+{REST};
        my $ver  = '(?<version>-[\d.]+)$';
        my $post = "";

        $debug > 1
               and  print "$id: (B) PFX: [$pfx] POSTFIX: [$post] [$ARG]\n";

        for ( @$array )
        {
            unless ( /(?<beg>$pfx)-$ver/ )
            {
                $debug  and  print "$id: REJECTED\t\t$ARG\n";
                next;
            }

            my ($BEG, $vver) = ($+{beg}, $+{version});

            $debug > 1  and  print "$id: MATCH: [$BEG] [$vver]\n";

            VersionPush( $ARG, $vver);
        }

        DebugHash();
        $ret = ParseVersion( $pfx, $post, $ver );

    }
    elsif ( /^(?<beg>\D+)[\d.]+[a-h]+[\d.]+(?<REST>.*)/ )   # WinCvs11b14.zip
    {
        $debug > 1  and  print "$id: plan C, non-standard version-N.NN\n";

        my $pfx  = $+{beg};
        my $ver  = '(?<version>[\d.]+[a-h]+[\d.]+)';
        my $post = $+{REST};

        $debug > 1
               and  print "$id: (C) PFX: [$pfx] POSTFIX: [$post] [$ARG]\n";

        for ( @$array )
        {
            unless ( /(?<beg>$pfx)$ver$post/ )
            {
                $debug > 1  and  print "$id: REJECTED\t\t$ARG\n";
                next;
            }

            my ($BEG, $vver) = ($+{beg}, $+{version});

            $debug > 1  and  print "$id: MATCH: [$BEG] [$vver] $ARG\n";

            VersionPush( $ARG, $vver);
        }

        DebugHash();
        $ret = ParseVersion( $pfx, $post, $ver );

    }
    elsif ( /^(?<prefix>\D+)[\d.]+/ )   # WinCvs136.zip
    {
        $debug > 1 and  print "$id: plan D, non-standard version-N.NN\n";

        my $pfx  = $+{prefix};
        my $ver  = '(?<version>[\d.]+)';
        my $post = "";

        $debug > 1  and  print "$id: (D) PFX: [$pfx] POSTFIX: [$post]\n";

        for ( @$array )
        {
            unless ( /(?<beg>$pfx)$ver/ )
            {
                $debug > 1 and  print "$id: REJECTED\t\t$ARG\n";
                next;
            }

            my ($BEG, $vver) = ($+{beg}, $+{version});

            $debug > 1 and  print "$id: MATCH: [$BEG] [$vver] $ARG\n";

            VersionPush( $ARG, $vver);
        }

        DebugHash();
        $ret = ParseVersion( $pfx, $post, $ver );

    }
    else
    {
        if ( $verb )
        {
            print  << "EOF";
$id: Unknown version format in filename. Cannot parse according to skeleton [$ARG]
    The most usual reason for this error is, that you have supplied
    <pregexp:> and <new:>. Please examine your URL and try removing <new:>

    Another reason may be that the filename is in format that is not standard
    NAME-VERSION.EXTENSION, like package-1.34.4.tar.gz. In that case please
    contact the developer of the package and let him know about the de facto
    packaging format.
EOF
        }
    }

    $debug  and  warn "$id: RETURN model was:$file --> [$ret]\n";

    if ( $ret eq '' )
    {
        die << "EOF";
$id: Internal error, Run with --debug on to pinpoint the details.

     Cannot find anything suitable for download. This may be due to
     non-matching file regexp: that is or <regexp:> is too limiting or
     <no-regexp:> filtered everything. If you used <new:>, it may
     be possible that the heuristics could not determine what were the
     links to examine; in that case, please let the program know what
     kind of file it should search by providing template directive
     <file:archive-YYYYMMDD.tar.gz>

     check also that the <new:> file extension looks the same as what
     <pregexp:> found from the page.
     [$CURRENT_TAG_LINE]
EOF
    }

    $ret;
}

# ****************************************************************************
#
#   DESCRIPTION
#
#       Check if file is compressed once. This means that
#       if file is decompressed it would possibly overwrite original file.
#
#           file.txt.gz     => is simple compressed
#           package.tar.gz  => is NOT simple compressed.
#
#   INPUT PARAMETERS
#
#       $   FILENAME
#
#   RETURN VALUES
#
#       $   True value if file is simple compressed
#
# ****************************************************************************

sub FileSimpleCompressed ( $ )
{
    my $id = "FileSimpleCompressed";
    my ($file) = @ARG;

    my @list =
    (
        '.gz'
        , '.bz2'
        , '.Z'
        , '.z'
    );

    my $ret;

    unless ( $file =~ /\.(tar|zip|rar)/ )   # must not be multi-archive format
    {
        my @suffixlist = map { my $f = $ARG; $f =~ s/\./\\./g; $f } @list;

        my ($name,$path,$suffix) = fileparse( $file , @suffixlist);

        $ret = $suffix;

    }

    $debug  and  print "$id: [$file] RET [$ret]\n";

    $ret;
}

# ****************************************************************************
#
#   DESCRIPTION
#
#       Check If file exists. Checks also the name without compression
#       extension.
#
#   INPUT PARAMETERS
#
#       $       FILENAME
#       $       [optional] UNPACK. If set, then the file will be
#       $       decompressed and the original file under it should be checked.
#               That is, if FILENAME is "file.txt.gz", check also "file.txt"
#
#   RETURN VALUES
#
#       @       List of files that exist on disk
#
# ****************************************************************************

sub FileExists ( $ ; $ )
{
    my $id = "FileExists";
    my ($file, $unpack) = @ARG;

    if ( $file =~ /\?.*=(.+[a-zA-Z])/ )
    {
        #  download.php?file=this.tar.gz

        $debug  and  print "$id: FILE [$file] fixed => [$1]\n";
        $file = $1;
    }

    my @list =
    (
        '.zip'
        , '.rar'
        , '.gz'
        , '.bz2'
        , '.Z'
        , '.z'
    );

    my @suffixlist = map { my $f = $ARG; $f =~ s/\./\\./g; $f } @list;

    my ($name, $path, $suffix) = fileparse( $file , @suffixlist);

    my %ret;                    # hash filters out duplicates

    if ( $suffix )
    {
        my @try = ( $suffix );
        push @try, ''   if $unpack;  # '' => file itself

        for my $try ( @try )            # '' => file itself
        {
            $debug  and  print "$id: trying: [$path] + [$name] + [$try]\n";

            my $file = $path . $name . $try;
            $ret{$file} = 1    if -e $file;
        }
    }
    elsif ( not $unpack  and  -e $file )
    {
        $ret{$file} = 1;
    }

    $debug  and  print "$id: ", cwd(), " [$file] RET [", keys %ret, "]\n";

    keys %ret;
}

# ****************************************************************************
#
#   DESCRIPTION
#
#       Check Invalid filename characters
#
#   INPUT PARAMETERS
#
#       $       filename
#
#   RETURN VALUES
#
#       $       URL file
#
# ****************************************************************************

sub FileNameFix ( $ )
{
    my $id       = "FileNameFix";
    local ($ARG) = @ARG;

    $debug  and  print "$id: INPUT [$ARG]\n";

    if ( /\?.+=(.+\.(?:gz|bz2|tar|zip|rar|pak|lhz|iso))/ )
    {
        # download.php?id=file.tar.gz

        $debug and
            print "$id: A: chararcter [?] - fixing [$ARG] => [$1]\n";

        $ARG = $1;
    }
    elsif ( m,^(?:sourceforge|sf)\.net.*/([^/?]+), )
    {
	$ARG = $1;
    }
    elsif ( /^(.*viewcvs.*)\?/ )
    {
        # http://cvs.someorg/cgi-bin/viewcvs.cgi/~checkout~/file?rev=HEAD
        # =>  file "file?rev=HEAD"

        $debug  and
            print "$id: B: chararcter [?] - fixing [$ARG] => [$1]\n";

        $ARG = $1;
    }

    $debug  and  print "$id: RET [$ARG]\n";

    $ARG;
}

# ****************************************************************************
#
#   DESCRIPTION
#
#       Make latest filename with possible version numbers
#
#   INPUT PARAMETERS
#
#       $file       Template, how the file looks like
#       @           Array of possible verion numbers
#
#   RETURN VALUES
#
#       @           Versioned files
#
# ****************************************************************************

sub MakeLatestFiles ( $ @ )
{
    my $id       = "$LIB.MakeLatestFiles";
    local $ARG   = shift;
    my @versions = @ARG;

    my @ret;

    if ( /^(.*?)-([\d.]+[\d])(.*)/ )
    {
        my ( $pre, $middle, $rest ) = ( $1, $2,  $3 );

        $debug  and  print "$id: Exploded [$pre] [$middle] [$rest]\n";

        for my $ver ( @versions )
        {
            my $file = $pre . "-" . $ver . $rest;
            push @ret, $file;
        }
    }
    else
    {
        $verb  and  print "$id:  Can't parse version from FILE $ARG\n";

        #   Suppose that all the files in @versions are versioned
        #
        #   file.txt-1.2  file.txt-1.3   and the model file was
        #   file.txt


        @ret = ( LatestVersion $versions[0], \@versions );
    }

    $debug  and  print "$id: FILE $ARG RET => [@ret]\n";

    @ret;
}

# ****************************************************************************
#
#   DESCRIPTION
#
#       Selct file or files from LIST. GETFILE and REGEXP are
#       mutually exclusive
#
#   INPUT PARAMETERS
#
#       $regexp     Select files according to regexp.
#       $regexpNo   Files not to match after REGEXP
#
#       $getFile    If newest file is wanted, here is sample.
#                   If this variable is empty; then no newest file is searched.
#
#       @           candidate file list
#
#   RETURN VALUES
#
#       @           List of selected files
#
# ****************************************************************************

sub FileListFilter ( $ $ @)
{
    my $id                          = "$LIB.FileListFilter";
    my ( $regexp, $regexpNo, $getFile, @list ) = @ARG;

    $debug  and  print "$id: INPUT REGEXP [$regexp]"
        , " REGEXPNO [$regexpNo]"
        , " GETFILE  [$getFile]"
        , " LIST     => "
        , join("\n", @list)
        , "\n"
        ;

    # ......................................................... args ...

    local *Filter = sub ( $ @)
    {
        my ($regexpNo, @list) = @ARG;

        my @new = grep ! /$regexpNo/, @list;

        $debug  and  print "$id: [$regexpNo] FILTERED "
                , join(' ', grep /$regexpNo/, @list), "\n"
                ;

        if ( $verb  and  not @new )
        {
            print "$id: [WARNING] regexpNo [$regexpNo] rejected everything\n";
        }

        @list = @new;
    };

    @list = Filter( $regexpNo, @list )  if $regexpNo  and @list;

    if ( $regexp )
    {
        @list = sort grep /$regexp/, @list;
    }

    $debug  and  print "$id: after regexp [@list]\n";

    if ( $getFile )
    {
        my $name = basename $getFile;
        my $file = LatestVersion $name, \@list;

        if ( $verb )
        {
            print "$id: ... Getting latest version: $file DIR: ", cwd(), "\n";
        }

        @list = ( $file );
    }

    @list = Filter( $regexpNo, @list )  if $regexpNo  and @list;

    $debug  and  print "$id: RET [@list]\n";

    @list;
}

# ****************************************************************************
#
#   DESCRIPTION
#
#       Get file via FTP
#
#   INPUT PARAMETERS
#
#       $site       Dite to connect
#       $path       dir in SITE
#
#       $getFile    File to get
#       $saveFile   File to save on local disk
#       $regexp
#       $regexpNo
#
#       $firewall
#
#       $new        Flag, Should only the newest file retrieved?
#       $stdout     Print to stdout
#
#   RETURN VALUES
#
#       ()      RETURN LIST whose elements are:
#
#       $stat   Error reason or "" => ok
#       @       list of retrieved files
#
# ****************************************************************************

sub UrlFtp ( % )
{
    my $id                = "$LIB.UrlFtp";

    my %arg = @ARG;

    # ......................................................... args ...

    #   check mandatory

    not exists $arg{site}                   and  die "$id: SITE missing";
    not exists $arg{path}                   and  die "$id: PATH missing";
    not exists $arg{getFile}                and  die "$id: FILE missing";
    not exists $arg{saveFile}               and  die "$id: SAVE missing";

    #   Defaults. Note: login 'ftp' is still not known to every
    #   FTP server.

    not $arg{login}     and  $arg{login} = 'anonymous';
    not $arg{pass}      and  $arg{pass}  = 'nobody@example.com';

    #   Read values

    my $url                     = $arg{url};
    my $site                    = $arg{site};
    my $path                    = $arg{path};
    my $getFile                 = $arg{getFile};
    my $saveFile                = $arg{saveFile};
    my $regexp                  = $arg{regexp};
    my $regexpNo                = $arg{regexpNo};
    my $firewall                = $arg{firewall};
    my $login                   = $arg{login};
    my $pass                    = $arg{pass};
    my $new                     = $arg{new}           || 0;
    my $stdout                  = $arg{stdout}        || 0 ;
    my $conversion              = $arg{conversion}    || '';
    my $rename                  = $arg{rename}        || '';
    my $origLine                = $arg{origLine}      || '';
    my $unpack                  = $arg{unpack}        || '';
    my $overwrite               = $arg{overwrite}     || '';

    # ............................................ private functions ...

    my @files;

    local *PUSH = sub ($)
    {
        local ( $ARG ) = @ARG;

        if ( $stdout )
        {
            Stdout $ARG;
        }
        else
        {
            unless ( m,[/\\], )
            {
                $ARG = cwd() . "/" . $ARG ;
            }

            push @files, $ARG   if not $stdout;
        }
    };

    # ............................................ private variables ...

    my $timeout        = 120;
    my $singleTransfer;

    if ( (not defined $regexp  or  $regexp eq '') and ! $new )
    {
        $singleTransfer = 1;
    }

    local $ARG;

    $stdout   and  $saveFile = TempFile();

    if ( $debug )
    {
        print "$id:\n"
            , "\tsingleTransfer: $singleTransfer\n"
            , "\tSITE        : $site\n"
            , "\tPATH        : $path\n"
            , "\tLOGIN       : $login PASS $pass\n"
            , "\tgetFile     : $getFile\n"
            , "\tsaveFile    : $saveFile\n"
            , "\trename      : $rename\n"
            , "\tconversion  : $conversion\n"
            , "\tregexp      : $regexp\n"
            , "\tregexp-no   : $regexpNo\n"
            , "\tfirewall    : $firewall\n"
            , "\tnew         : $new\n"
            , "\tcwd         : ", cwd(), "\n"
            , "\tOVERWRITE   : $overwrite\n"
            , "\tSKIP_VERSION: $SKIP_VERSION\n"
            , "\tstdout      : $stdout\n"
            ;
    }

    $verb  and print
           "$id: Connecting to ftp://$site$getFile --> $saveFile\n";

    $debug and print "$id:\n"
           , "REGEXP: $regexp \n"
           , "LOGIN : $login\n"
           , "PASSWD: $pass\n"
           , "SITE  : $site\n"
           , "PATH  : $path\n"
           ;

    #   One file would be transferred, but it already exists and
    #   we are not allowed to overwrite --> do nothing.

    if ( $singleTransfer  and  -e $saveFile
         and  not $overwrite
         and  not $stdout
       )
    {
        $verb  and  print "$id: [ignored, exists] $saveFile\n";
        return;
    }

    # .................................................. make object ...

    my $ftp;

    if ( $firewall ne '' )
    {
        $ftp = Net::FTP->new
        (
            $site,
            (
                Firewall => $firewall,
                Timeout  => $timeout
            )
        );
    }
    else
    {
        $ftp = Net::FTP->new
        (
            $site, ( Timeout  => $timeout )
        );
    }

    unless ( defined $ftp )
    {
        print "$id: Cannot make route to $site $ERRNO\n";
        return;
    }

    # ........................................................ login ...

    $debug  and print "$id: Login to $site ..\n";

    unless ( $ftp->login($login, $pass) )
    {
        print  "$id: Login failed $login, $pass\n";
        goto QUIT;
    }

    $ftp->binary();

    my $cd = $path;
    $cd = dirname $path     unless $path =~ m,/$, ;

    if ( $cd ne '' )
    {
        unless ( $ftp->cwd($cd) )
        {
            print "$id: Remote cd $cd failed [$path]\n";
            goto QUIT;
        }
    }

    # .......................................................... get ...

    my $stat;

    $ftp->binary();
    $ftp->hash( $verb ? "on" : undef );     # m"

    if ( $singleTransfer )
    {
        $verb  and  print "$id: Getting file... [$getFile]\n";   # m:

        $rename   and  do{$saveFile = EvalCode $url, $saveFile, $rename};

        unless ( $ftp->get($getFile, $saveFile) )
        {
            warn  "$id: ** [ERROR] SingleFile [$getFile] $ERRNO\n"
                  , "\tMaybe you have invalid line? [$origLine]"
                  ;
        }
        else
        {
            PUSH($saveFile);
        }
    }
    else
    {
        my (@list, $i);

        $verb  and print "$id: Getting list of files $site ...\n";

        $i    = 0;

        $debug  and warn "$id: Running ftp dir ls()\n";

        @list = $ftp->ls();
        @list = FileListFilter $regexp, $regexpNo, $getFile, @list;

        $debug  and  warn "$id: List length ", scalar @list, " --> @list\n";

        if ( $verb  and not @list )
        {
            print "$id: No files to download."
                , " Run with debug to investigate the problem.\n"
                ;
        }

        for ( @list )
        {
            $i++;

            my $progress = DownloadProgress $site . $cd, $ARG, "$id: ..."
                           , $i, scalar @list;
            print $progress if $progress;

            my $saveFile = $ARG;
            $saveFile    = TempFile()   if $stdout;

            $rename   and  do{$saveFile = EvalCode $url, $saveFile, $rename};
            $verb     and  print " $ARG [$saveFile]\n";

            unless ( $stdout )
            {
                my $onDisk;
                my $simpleZ = FileSimpleCompressed $saveFile;

                if ( $simpleZ )
                {
                    ($onDisk) = FileExists $saveFile, -forceUnpackCheck;

                    if ( $verb > 1 )
                    {
                        print "$id: Uncompressed file found (use --overwrite)\n";
                    }
                }
                else
                {
                    ($onDisk) = FileExists $saveFile, $unpack;
                }

                $debug and  print "$id: On disk? [$ARG] [save $saveFile] .. "
                    , -e $onDisk ? "[yes]" : "[no]"
                    , cwd()
                    , "\n"
                    ;

                if ( $onDisk )
                {
                    if ( $SKIP_VERSION  and  /-\d[\d.]*\D+/ )
                    {
                        $verb and print "$id: [skip version/already on disk] "
                                  , " $ARG => $onDisk\n";
                        next;
                    }
                    elsif ( not $overwrite )
                    {
                        $verb and print "$id: [no overwrite/already on disk] "
                                  , " $ARG => $onDisk\n";
                        next;
                    }
                }
            }

            unless ( $stat = $ftp->get($saveFile) )
            {
                print "$id: ... ** error $ARG $ERRNO $stat\n";
            }
            else
            {
                PUSH ($saveFile);
            }

	    sleep $SLEEP_SECONDS  if  $SLEEP_SECONDS;
        }
    }

    QUIT:
    {
        $ftp->quit() if defined $ftp;
    }

    ($stat, @files);
}

# ****************************************************************************
#
#   DESCRIPTION
#
#       Download URL using external program wget(1)
#
#   INPUT PARAMETERS
#
#       $       URL
#
#   RETURN VALUES
#
#       $       content in string if success
#
# ****************************************************************************

sub UrlHttGetWget ( $ )
{
    my $id  = "$LIB.UrlHttpGetWget";
    my $url = shift;

    $debug  and  print "$id: GET $url ...\n";

    my $ret = qx(which wget > /dev/null 2>&1  &&  wget -q -O - '$url');

    return $ret;
}

# ****************************************************************************
#
#   DESCRIPTION
#
#       Download URL by using Perl only.
#
#   INPUT PARAMETERS
#
#       $       URL
#
#   RETURN VALUES
#
#       $       content in string if success
#
# ****************************************************************************

sub UrlHttGetPerl ( $ )
{
    my $id  = "$LIB.UrlHttpGet";
    my $url = shift;

    my $ua = new LWP::UserAgent;

    $debug  and  print "$id: GET $url ...\n";

    my $request = new HTTP::Request( 'GET' => $url );
    my $obj     = $ua->request($request);
    my $stat    = $obj->is_success;

    unless ( $stat )
    {
        print "  ** error: $url ",  $obj->message, "\n";
	return;
    }

    $ARG      = $obj->content();
    my $head  = $obj->headers_as_string();

    $debug  and  print "$id: RET SUCCESS\n";

    $ARG;
}

# ****************************************************************************
#
#   DESCRIPTION
#
#       Download URL by using Perl only.
#
#   INPUT PARAMETERS
#
#       $       URL
#
#   RETURN VALUES
#
#       $       content in string if success
#
# ****************************************************************************

sub UrlHttGet ( $ )
{
    my $id  = "$LIB.UrlHttpGet";
    local $ARG = shift;

    $debug  and  print "$id: INPUT: $ARG\n";

    #  Sourceforge is tricky, it automatically ries to start
    #  download and pure Perl method won't work. We need to get
    #  page content only, not start the file download.
    #
    #  FIXME: if there is a way to do this with LWP::UserAgent.
    #  please let me know.

    if ( m,(?:sourceforge|sf)\.net.*/download, )
    {
	UrlHttGetWget $ARG
    }
    else
    {
	UrlHttGetPerl $ARG;
    }
}

# ****************************************************************************
#
#   DESCRIPTION
#
#       Try to find the latest version number from the page.
#       Normally indicated by "The latest version of XXX is N.N.N"
#
#   INPUT PARAMETERS
#
#       $       String, the Url page
#       $       [optional] regexp, what words to lok for
#
#   RETURN VALUES
#
#       %       ver => string, List of versions and text matches
#
# ****************************************************************************

sub UrlHttPageParse ( $ ; $ )
{
    my $id      = "$LIB.UrlHttpPageParse";
    local $ARG  = shift;
    my $regexp  = shift;

    my %hash;

    if ( defined $regexp  and  $regexp ne '' )
    {
        while ( /$regexp/g )
        {
            $hash{$2} = $1   if  $1 and  $2;
        }

        unless ( scalar keys %hash )
        {
            print "$id: [ERROR] version regexp [$regexp] "
                , " didn't find versions. "
                , "Please check or define correct <vregexp:>\n";
        }
    }
    elsif ( 0 and /(latest.*?version.*?\b([\d][\d.]+[\d]).*)/ )
    {
        $debug   and  print "$id: Using DEFAULT page regexp => [$MATCH]\n";
        $hash{$2} = $1;
    }


    $debug  and  print "$id: RET regexp = [$regexp] HASH = ["
        , join ( ' => ', %hash)
        , "]\n"
        ;

    %hash;
}

# ****************************************************************************
#
#   DESCRIPTION
#
#       Parse all HREFs in the page and return the locations. If there is
#       <BASE> tag, it is always obeyed and not filtered
#
#   INPUT PARAMETERS
#
#       $content    The html page
#       $regexp     [optional] Return only HREFs matching regexp.
#
#   RETURN VALUES
#
#       @urls
#
# ****************************************************************************

sub UrlHttpParseHref ($ ; $)
{
    my $id     = "$LIB.UrlHttpParseHref";
    local $ARG = shift;
    my $regexp = shift;

    $debug  and  print   "$id: INPUT regexp [$regexp]\n";
    $debug > 1 and print "$id: ARG [$ARG]\n";

    #   Some HTML pages do not use double quotes
    #
    #       <A HREF=http://example.com>
    #
    #   The strict way is to use double quotes
    #
    #       <A HREF="http://example.com">
    #
    #   URLs do not necessarily stop after HREF
    #
    #       <a href="dir/file.txt" target="_top">

    my (@ret, $base);

    if ( /<\s*BASE\s+href\s*=[\s\"]*([^\">]+)/i )
    {
        $base = $1;
        $base =~ s,/$,,;                    # Remove trailing slash.
        $debug  and  print "$id: BASE $base\n";
    }

    while ( /HREF\s*=[\s\"']*([^\"'>]+)/ig )
    {
        my $file = $1;

	$debug  and  print "$id: FILE $file\n";

        if ( $base  and  $file eq $base )
        {
            $debug  and  print "$id:  FILTERED BY BASE $base\n";
            next;
        }

        if ( $base   and  $file !~ m,//, )
        {
            $file = "$base/$file";
        }

        if ( $regexp ne ''  and  $file !~ /$regexp/ )
        {
            $debug  and  print "$id:  FILTERED BY REGEXP $file\n";
            next;
        }

        if ( $file =~ /^#/i )
        {
            $debug  and  print "$id:  FILTERED [#] $file\n";
            next;
        }

        #  code.google.com: detail?archive.tar.bz2&amp;can=2&amp;q=

        if ( $file =~ /;q=$/i )
        {
            $debug  and  print "$id:  FILTERED [google] $file\n";
            next;
        }

	# http://www.emacswiki.org/emacs?action=admin;id=twit.el

        if ( $file =~ /emacswiki.*;.*=/ )
        {
            $debug  and  print "$id:  FILTERED [emacswiki] $file\n";
            next;
        }

        if ( $file =~ m,^\?|/$|mailto, )
        {
            $debug  and  print "$id:  FILTERED OTHER [mailto] $file\n";
            next;
        }

        if ( $file =~ m,mirror_picker, )  # Sourceforge
        {
            $debug  and  print "$id:  FILTERED OTHER [mirror_picker] $file\n";
            next;
        }

        push @ret, $file;
    }

    $debug  and  print "$id: EXIT. REGEXP = [$regexp] "
		    , " RET =>\n"
                    , join("\n", @ret), "\n";

    @ret;
}

# ****************************************************************************
#
#   DESCRIPTION
#
#       If you connect to http page, that shows directory, this
#       Function tries to parse the HTML and extract the filenames
#
#   INPUT PARAMETERS
#
#       $       String, The Url page
#       $       [optional] boolean, if non-zero, filter out
#               non-interesting files like directories.
#
#   RETURN VALUES
#
#       @       List of files
#
# ****************************************************************************

sub UrlHttpDirParse ( $ ; $ )
{
    my $id      = "$LIB.UrlHttpDirParse";
    local $ARG  = shift;
    my $filter  = shift;

    $debug  and  print "$id: $filter\n";

    my @files;

    if ( /Server:\s+apache/i )
    {
        #   Date: Wed, 16 Feb 2000 16:26:08 GMT
        #   Server: Apache/1.3.11 (Win32)
        #   Connection: close
        #   Content-Type: text/html   m:
        #
        # <IMG SRC="/icons/folder.gif" ALT="[DIR]"> <A HREF="/">
        # <IMG SRC="/icons/image2.gif" ALT="[IMG]"> <A HREF="apache_pb.gif">
        # <IMG SRC="/icons/text.gif" ALT="[TXT]"> <A HREF="index.html.ca">

        #  Anything special to know? No?
    }

    #   Filter out directories and non interesting files
    #
    #   ?N=D ?M=A
    #   manual/

    @files = UrlHttpParseHref $ARG, '' ;

    @files;
}

# ****************************************************************************
#
#   DESCRIPTION
#
#       Parse list of mirrors from sourceforge's download page.
#
#   INPUT PARAMETERS
#
#       $       HTML
#
#   RETURN VALUES
#
#       %       Hash of hash. Mirrors and their locations
#               MIRROR_NAME => { location, continent }
#
# ****************************************************************************

sub UrlSfMirrorParse ($)
{
    my $id      = "$LIB.UrlSfMirrorParse";
    local($ARG) = @ARG;
    my %hash;

    $debug > 3  and  print "$id: INPUT $ARG\n";

    while ( m,<td>\s*([a-z].*?)</td> \s+
             <td>(.*?)</td> \s+
             .*?use_mirror=([a-z]+)
            ,gsmix
          )
    {
        my( $location, $continent, $mirror) = ($1, $2, $3);

        $debug  > 2 and  print "$id: location [$location] "
                             , "continent [$continent] "
                             , "mirror $mirror\n"
                             ;

        $hash{$mirror} = { location => $location, continent => $continent };
    }

    %hash;
}

# ****************************************************************************
#
#   DESCRIPTION
#
#       Determine Sourceforge project ID based on project name.
#
#   INPUT PARAMETERS
#
#       $       project name
#
#   RETURN VALUES
#
#       $       URL
#
# ****************************************************************************

sub SourceforgeProjectId ($)
{
    my $id      = "$LIB.SourceforgeProjectId";
    my($name)   = @ARG;

    $debug  and print "$id: INPUT name [$name]\n";

    my $url    = "http://sourceforge.net/projects/$name";
    local $ARG = UrlHttGet $url;

    # href="/project/showfiles.php?group_id=88346#downloads">Jump to downloads for FOO</a></li>

    my $ret;

    if ( m,href\s*=.*group_id=(?<id>\d+),i )
    {
	$ret = $+{id};
    }

    $debug  and print "$id: RET name [$name] id [$ret]\n";

    $ret;
}

# ****************************************************************************
#
#   DESCRIPTION
#
#       Parse Sourceforge project name from URL
#
#   INPUT PARAMETERS
#
#       $       URL
#
#   RETURN VALUES
#
#       $       Project name
#
# ****************************************************************************

sub SourceforgeProjectName ($)
{
    my $id      = "$LIB.SourceforgeProjectName";
    local($ARG) = @ARG;

    $debug  and  print "$id: INPUT $ARG\n";

    my $name;

    # http://sourceforge.net/projects/emacs-jabber
    # http://prdownloads.sourceforge.net/emacs-jabber/emacs-jabber-0.6.1.tar.gz

    if ( m,downloads\.(?:sourceforge|sf)\.net/([^/]+),
	 or
	 m,(?:sourceforge|sf)\.net/projects/([^/]+),
       )
    {
	$name = $1;
    }
    elsif (m, http://(?:www\.)?(?:sourceforge|sf).net/([^/]+), )
    {
	$name = $1;
    }

    $debug  and  print "$id: RET [$name]\n";

    $name;
}


# ****************************************************************************
#
#   DESCRIPTION
#
#       Parse downloads from Sourceforge page
#
#   INPUT PARAMETERS
#
#       $       URL
#
#   RETURN VALUES
#
#       %       hash: "string" => URL
#
# ****************************************************************************

sub SopurceforgeParseDownloadPage ($)
{
    my $id   = "$LIB.UrlSfManipulate";
    local($ARG) = @ARG;


    # <td colspan="6"><a href="showfiles.php?group_id=88346&amp;package_id=92339&amp;release_id=482983" onclick="report_expand('pkg0_1rel0'); void(0); return false;" class="tup" id="pkg0_1rel0_0">0.7.1</a> <span class="notes"><a href="shownotes.php?release_id=482983&amp;group_id=88346" title="View notes">Notes</a></span> <small>(2007-01-31 22:46) </small></td>

    # <td ><a id="showfiles_download_file_pkg0_1rel0_1" class="sfx_qalogger_element sfx_qalogger_clickable" href="http://downloads.sourceforge.net/emacs-jabber/emacs-jabber-0.7.1.tar.gz?modtime=1170287319&amp;big_mirror=0" onClick="window.location='/project/downloading.php?group_id=88346&amp;use_mirror=heanet&amp;filename=emacs-jabber-0.7.1.tar.gz&amp;'+Math.floor(Math.random()*100000000); return false;">emacs-jabber-0.7.1.tar.gz</a>

    # Emacs font-lock no-op comment "'

}

# ****************************************************************************
#
#   DESCRIPTION
#
#       Manipulate http://prdownloads.sourceforge.net address
#
#   INPUT PARAMETERS
#
#       $       URL
#
#   RETURN VALUES
#
#       $       URL
#
# ****************************************************************************

sub UrlManipulateSfOld ($)
{
    my $id    = "$LIB.UrlManipulateSfOld";
    my ($url) = @ARG;

    $debug  and  print "$id: INPUT [$url]\n";

    my $project = SourceforgeProjectName $url;

    unless ( $project )
    {
	die "$id: [FATAL] Cannot parse project name from $url\n";
    }

    my $gid = SourceforgeProjectId $project;

    unless ( $gid )
    {
	die "$id: [FATAL] Cannot get group ID for [$project] $url\n";
    }

    #  Download URL
    my $base = "http://sourceforge.net";
    my $durl = "$base/project/platformdownload.php?group_id=$gid";

    local $ARG = UrlHttGet $durl;

    unless ( $ARG )
    {
	die "$id: [FATAL] Cannot get SF page [$durl]";
    }

    # <td class="download" style="text-align: center;"><a href="/project/showfiles.php?group_id=88346&amp;package_id=92339&amp;release_id=482983">Download</a></td>

    if ( m,class\s*=\s*.download.\s.*?href\s*=\s*.([^\"\'<>]+),ism )
    {
	$durl = $base . $1;
    }
    else
    {
	die "$id: [FATAL] Cannot parse SF page [$durl]";
    }

    local $ARG = UrlHttGet $durl;

    unless ( $ARG )
    {
	die "$id: [FAIL] Cannot read SF page [$durl]";
    }

    # <td><a href="/project/showfiles.php?group_id=88346&amp;package_id=92339&amp;release_id=482983">0.7.1</a></td>
    #              /project/showfiles.php?group_id=88346&package_id=92339&release_id=482983

    if ( m,\shref\s*=\s*[\"\']\s*
          (
	    /project/
	    showfiles.php\?
	    group_id=$gid[^;]+;
	    package_id=\d+[^;]+;
	    release_id=(\d+)
          )
          ,isx
       )
    {
	$durl = $base . $1;
    }
    else
    {
	die "$id: [FATAL] Cannot parse release_id (for final page) [$durl]";
    }

    $durl =~ s/&amp;/&/g;

    $durl;
}


# ****************************************************************************
#
#   DESCRIPTION
#
#       Manipulate address like:
#       http://sourceforge.net/projects/clonezilla/files/clonezilla_live_testing/clonezilla-live-1.2.2-30.iso/download
#
#   INPUT PARAMETERS
#
#       $       URL
#
#   RETURN VALUES
#
#       $       URL
#
# ****************************************************************************

sub UrlManipulateSf ($ ; $)
{
    my $id = "$LIB.UrlManipulateSf";
    my ($url, $mirror ) = @ARG;

    $debug  and  print "$id: INPUT url [$url]\n";

    local $ARG = UrlHttGet $url;
    my $ret;

    if ( m,a \s+ href \s* = \"([^\"\']+) .* direct \s+ link \s* </a>,x )
    {
	$ret = $1;

	$debug > 1 and  print "$id: SF parsed direct link: $ret\n";


	if ( $mirror  and  $ret =~ m,^(.*use_mirror=)(.*), )
	{
	    $ret = $1 . $mirror;
	    $debug > 1 and  print "$id: SF use mirror: $mirror\n";
	}

    }
    else
    {
	die "$id: [FATAL] Cannot parse direct download from page $url";
    }

    return $ret;
}

# ****************************************************************************
#
#   DESCRIPTION
#
#       Manipulate URLs; redirect if necessary
#
#   INPUT PARAMETERS
#
#       $       URL
#
#   RETURN VALUES
#
#       $       URL
#
# ****************************************************************************

sub UrlManipulateMain ($ ; $ )
{
    my $id  = "$LIB.UrlManipulateMain";
    my ($url, $mirror ) = @ARG;

    $debug  and  print "$id: INPUT $url\n";

    # http://downloads.sourceforge.net/project/clonezilla/clonezilla_live_testing/clonezilla-live-1.2.2-30.iso?use_mirror=sunet

    if ( $url =~ m,downloads\.(?:sourceforge|sf)\.net/, )
    {
	$url = UrlManipulateSfOld $url;
    }

    if ( $url =~ m,(?:sourceforge|sf)\.net.*/download, )
    {
	$url = UrlManipulateSf $url, $mirror;
    }

    $debug  and  print "$id: RET $url\n";

    $url;
}

# ****************************************************************************
#
#   DESCRIPTION
#
#       Check if file is already on disk and do not overwrite if that is
#       not allowed. Check also if there is skip version option active.
#
#   GLOBAL VARIABLES
#
#       $ARG
#       $SKIP_VERSION
#
#   INPUT PARAMETERS
#
#       $file
#       $unpack
#
#   RETURN VALUES
#
#       True    if it's ok to download file.
#
# ****************************************************************************

sub UrlHttpFileCheck ( % )
{
    my $id        = "$LIB.UrlHttpFileCheck";
    my %arg       = @ARG;
    my $saveFile  = $arg{savefile};
    my $unpack    = $arg{unpack};
    my $overwrite = $arg{overwrite};

    my $ret;
    my $onDisk;
    my $simpleZ = FileSimpleCompressed $saveFile;

    if ( $simpleZ )
    {
        ($onDisk) = FileExists $saveFile, -forceUnpackCheck;

        if ( $verb > 1 )
        {
            print "$id: Uncompressed file found (use --overwrite)\n";
        }
    }
    else
    {
        ($onDisk) = FileExists $saveFile, $unpack;
    }

    $debug and  print "$id: file on disk? .. "
        , -e($saveFile) ? "[yes]" : "[no]"
        , "\n"
        ;

    if ( $onDisk )
    {
        #   If the filename contains version number
        #   AND skipping is on, then ignore downoad

        if ( $SKIP_VERSION  and  /-\d[\d.]*\D+/ )
        {
            $verb  and  print "$id: [already on disk]"
                        , " $ARG => $onDisk\n";
            $ret = -skipversion
        }
        elsif ( not $overwrite )
        {
            $verb   and print "$id: [no overwrite/already on disk]"
                        , " $ARG => $onDisk\n";
            $ret = -noovrt
        }
    }

    $debug  and  print "$id: RET $ret\n";

    $ret;
}

# ****************************************************************************
#
#   DESCRIPTION
#
#       Search download ULRs from page.
#
#   INPUT PARAMETERS
#
#       %
#
#   RETURN VALUES
#
#       @list       List of URLs found
#
# ****************************************************************************

sub UrlHttpSearchPage ( % )
{
    my $id  = "$LIB.UrlHttpSearchPage";
    my %arg =  @ARG;

    my $ua              = $arg{useragent}  || die "No UA object";;
    my $url             = $arg{url};
    my $regexpNo        = $arg{regexpno};
    my $baseUrl         = $arg{baseurl};
    my $thisPageRegexp  = $arg{pageregexp};

    my @list;

    my $request = new HTTP::Request( 'GET' => $url );
    my $obj     = $ua->request($request);
    my $stat    = $obj->is_success;

    unless ( $stat )
    {
        print "  ** error: $baseUrl ",  $obj->message, "\n";
    }
    else
    {
        my $content = $obj->content();
        my $head    = $obj->headers_as_string();

        @list     = UrlHttpParseHref $content, $thisPageRegexp;

        if ( $regexpNo )
        {

            $debug > 2  and  print "$id:  filter before [$regexpNo] [@list]\n";
            @list = grep ! /$regexpNo/, @list;
            $debug > 2  and  print "$id:  filter after  [@list]\n";
        }

        # Filter out FRAGMENTs that are not part of the file names:
        #
        # http://localhost/index.html#section1

        local $ARG;
        for ( @list )
        {
            if ( /#.*/ )
            {
                $debug  and  print "$id: filtering out FRAGMENT-SPEC $ARG\n";
                s/#.*//;
            }
        }

        $debug  and  print "$id: -find regexpNo [$regexpNo] @list\n";
    }


    $debug  and  print "$id: ret [@list]\n";

    @list;
}

# ****************************************************************************
#
#   DESCRIPTION
#
#       Search Newest file form page
#
#   INPUT PARAMETERS
#
#       %
#
#   RETURN VALUES
#
#       @list       List of URLs found
#
# ****************************************************************************

sub UrlHttpSearchNewest ( % )
{
    my $id  = "$LIB.UrlHttpSearchNewest";
    my %arg =  @ARG;

    my $ua              = $arg{useragent}  || die "No UA object";
    my $getPage         = $arg{page};
    my $thisPage        = $arg{flag};
    my $file            = $arg{file};
    my $getFile         = $arg{getfile};
    my $baseUrl         = $arg{baseurl};
    my $versionRegexp   = $arg{versionRE};
    my $thisPageRegexp  = $arg{pageRE};
    my $regexp          = $arg{RE};
    my $regexpNo        = $arg{REno};

    my @list;

    $debug  and print "$id: Getting list of files $getPage ...\n";

    if ( $getPage =~ /\.(gz|bz2|lzma|zip|tar|jar|iso)/ )
    {
        die "[ERROR] The URL must not contain filename: $getPage";
    }

    my $request = new HTTP::Request( 'GET' => $getPage );
    my $obj     = $ua->request($request);
    my $stat    = $obj->is_success;

    unless ( $stat )
    {
        print "  ** error: $baseUrl ",  $obj->message, "\n";
    }
    else
    {
        my $content = $obj->content();
        my $head    = $obj->headers_as_string();

        if ( $thisPage )
        {
            $getFile  = $file;

            my %hash  = UrlHttPageParse $content, $versionRegexp;
            my @keys  = keys %hash;
            my @urls  = UrlHttpParseHref $content, $thisPageRegexp;
            my @files;

            #   The filename may contain the version information,
            #   UNLESS this is page search condition.

            if ( $getFile !~ /\d/ )
            {
                #  Nope, this is "download.html" search with
                #  possible "--Regexp SEARCH" option.

                $getFile = $urls[0];
                $file    = $getFile;
            }

            $debug  and print "$id: THISPAGE file [$file] "
                        , "getFile [$getFile] "
                        , "urls [@urls] "
                        , "version urls [@keys]\n";

            if ( @keys )
            {
                $debug  and  print "$id: <page> if-case\n";

                @files = MakeLatestFiles $file, keys %hash ;

                if ( @files == 1 )
                {
                    @list = ( RelativePath dirname($urls[0]), $files[0] );

#                        for my $path ( @urls )
#                        {
#                            push @list, RelativePath
#                                ( dirname($path), $files[0] );
#                        }
#
                }
                else
                {
                    $debug  and  print "$id: Latest files > 1\n";
                    @list = ( LatestVersion $file, [@urls, @files] ) ;

                    # @list > 1  and  $file = '';
                }
            }
            else
            {
                #   Try old fashioned. The filename may contain the
                #   version information,

                $debug  and
		    print "$id: EXAMINE latest URL model[$file] list[@urls]\n";

                @list = ( LatestVersion $file, \@urls ) if @urls ;
                # $file = '';
            }

            $debug  and  print "$id: FILES [@files] URLS [@urls]\n";

            unless ( @urls == 1 )
            {

		$verb > 2  and
                warn "$id: Can't parse precise latest version location [@urls] ";

                #  Select from these URLs in the FileListFilter

                @list = @urls;
            }
        }
        else
        {
            $debug  and  print "$id: NOT <page> else\n";
            @list   = UrlHttpDirParse $head . $content, "clean";
            # $file   = '';
        }

        @list = FileListFilter $regexp, $regexpNo, $getFile, @list;
    }

    $debug  and  print "$id: RETURN [@list]";

    @list;
}

# ****************************************************************************
#
#   DESCRIPTION
#
#       Download files
#
#   INPUT PARAMETERS
#
#       %
#
#   RETURN VALUES
#
#       @list       List of URLs found
#
# ****************************************************************************

sub UrlHttpDownload ( % )
{
    my $id = "$LIB.UrlHttpDownload";
    my %arg = @ARG ;

    my $ua         = $arg{useragent};
    my $list       = $arg{list};
    my $file       = $arg{file};
    my $stdout     = $arg{stdout};
    my $find       = $arg{find};
    my $saveopt    = $arg{saveopt};
    my $baseUrl    = $arg{baseurl};
    my $unpack     = $arg{unpack};
    my $rename     = $arg{rename};
    my $overwrite  = $arg{overwrite};
    my $mirror     = $arg{mirror};

    my $contentRegexp           = $arg{contentre} || '';
    my $errUrlHashRef           = $arg{errhash};
    my $errExplanationHashRef   = $arg{errtext};

    if ( $debug )
    {
        print <<EOF;
$id:
 list          = @$list
 file          = $arg{file}
 stdout        = $arg{stdout}
 find          = $arg{find}
 saveopt       = $arg{saveopt}
 baseUrl       = $arg{baseurl}
 unpack        = $arg{unpack}
 rename        = $arg{rename}
 overwrite     = $arg{overwrite}
 contentRegexp = $arg{contentre}
EOF
    }

    # ............................................ private functions ...

    my @files;

    local *PUSH = sub ($)
    {
        local ( $ARG ) = @ARG;

        if ( $stdout )
        {
            Stdout $ARG;
        }
        else
        {
            unless ( m,[/\\], )
            {
                $ARG = cwd() . "/" . $ARG ;
            }
            push @files, $ARG   if not $stdout;
        }
    };

    # ..................................................... download ...

    my $ret;
    my $i    = 0;
    my @list = sort @$list;

    for ( @list )
    {
        $i++;

        #   sometimes the file includes a version number, which
        #   may be instructed to be removed by user configuration tag.
        #   Respect it. But if there are many files then we do not
        #   have a choice.
        #
        #       save: this-name.txt

        my $saveFile = $file;

        $debug  and  print "$id: SAVEFILE-1 $saveFile\n";

	#  foo.txt?format=txt
	$saveFile =~ s/\?.*//;

	#  Sourceforge special
	$saveFile =~ s,/download$,,;

        $debug  and  print "$id: SAVEFILE-1b $saveFile\n";

        if ( $stdout )
        {
            $saveFile = TempFile();
        }
        elsif ( @list == 1  and  $saveopt )
        {
            $saveFile = $saveopt;
        }
        elsif ( @list > 1  or  $file eq ''  or  ($find and not $saveopt) )
        {
	     #  Sourceforge special
	     my $tmp = $ARG;
	     $tmp =~ s,/download$,,;

             $saveFile = basename $tmp;

	     $debug  and  print "$id: SAVEFILE-1c $saveFile [@list]\n";
        }

        my $relative = $ARG || $baseUrl;

        $debug  and  print "$id: SAVEFILE-2 $saveFile RELATIVE $relative\n";

        if ( $ARG  and  not m,://, )
        {
            #   If the ARG is NOT ABSOLUTE reference ftp:// or http://
            #   Then glue together the base site + relative reference found
            #   from page

            $debug  and  print "$id: glue [$baseUrl] + [$ARG]\n";

            $relative  = RelativePath BaseUrl($baseUrl), $ARG;

            #   The whole URL is now known, strip PATH from savefile.
            $saveFile  = basename  $saveFile;
        }

        unless ( $relative )
        {
            warn "$id: [ERROR] Can't resolve relative $baseUrl + [$ARG]";
            next;
        }

        my $url = $relative;

	$url = UrlManipulateMain $url, $mirror;

        if ( $rename )
        {
            $saveFile = EvalCode $url, $saveFile, $rename
        }

        $saveFile = FileNameFix $saveFile;

        unless ( $stdout )
        {
            next if UrlHttpFileCheck savefile  => $saveFile
                                   , unpack    => $unpack
                                   , overwrite => $overwrite
                                   ;
        }

        my $progress = DownloadProgress $baseUrl, $ARG, "$id: ..."
                                        , $i, scalar @list;


        my $request = new HTTP::Request('GET' => $url );
        my $obj     = $ua->request($request , $saveFile );
        my $stat    = $obj->is_success;

        if ( $debug )
        {
            print "$id: content-type:\n\t", $obj->content_type, "\n"
                , "\tsuccess status ", $stat, "\n"
                , map { $ARG = "\t$ARG\n"  } $obj->headers_as_string
                ;
        }

        # ........................................... file downloaded ...

        if ( $stat )
        {
            PUSH ($saveFile);

            my $contentStatus = FileContentAnalyze $saveFile, $contentRegexp;
            my $err;
            $err = "[no match] " unless $contentStatus;

            if ( (not $contentStatus and $verb > 1)
                 or
                 ($contentStatus and $verb)
	       )
            {
                $verb  and  print "$progress ${err}$url => $saveFile\n";
            }

        }
        else
        {
            $verb  and  print "$progress $url => $saveFile\n";

            $errUrlHashRef->{ $url } = $obj->code;

            #  There is new error code, record it.

            if ( not defined $errUrlHashRef->{ $obj->code }  )
            {
                  $errExplanationHashRef->{ $obj->code } = $obj->message;
            }

            $ret = $errUrlHashRef->{ $obj->code };

            warn "  ** error: $url ",  $obj->message, "\n";
        }
    }

    $ret, @files;
}

# ****************************************************************************
#
#   DESCRIPTION
#
#       Get content of URL
#
#   INPUT PARAMETERS
#
#       $url                        The URL pointer
#       $file
#       $regexp
#       $regexpNo
#       $proxy
#       \%errUrlHashRef             Hahs where to store the URL-ERROR_CODE
#       \%errExplanationHashRef     Hash  where to store ERROR_CODE-EXPLANATION
#       $new                        Get never file
#       $stdout                     Write to stdout
#       $versionRegexp              How to find the version number from page
#
#   RETURN VALUES
#
#       ()      RETURN LIST whose elements are
#
#       $stat   Error reason or "" => ok
#       @       list of retrieved files
#
# ****************************************************************************

sub UrlHttp ( % )
{
    my $id = "$LIB.UrlHttp";
    my %arg = @ARG ;

    # .............................................. input arguments ...

    #  check mandatory

    not exists $arg{url}                    and  die "$id: URL missing";
    not exists $arg{file}                   and  die "$id: FILE missing";
    not exists $arg{errUrlHashRef}          and  die "$id: HashRef missing";
    not exists $arg{errExplanationHashRef}  and  die "$id: errHashRef missing";

    #  Read values

    my $url                     = $arg{url};
    my $file                    = $arg{file};
    my $errUrlHashRef           = $arg{errUrlHashRef};
    my $errExplanationHashRef   = $arg{errExplanationHashRef};

    my $proxy                   = $arg{proxy}         || '';
    my $regexp                  = $arg{regexp}        || '';
    my $regexpNo                = $arg{regexpNo}      || '';
    my $new                     = $arg{new}           || 0;
    my $stdout                  = $arg{stdout}        || 0;;
    my $versionRegexp           = $arg{versionRegexp} || '';
    my $thisPage                = $arg{plainPage}     || 0;
    my $thisPageRegexp          = $arg{pageRegexp}    || '';
    my $contentRegexp           = $arg{contentRegexp} || '';
    my $conversion              = $arg{conversion}    || '';
    my $rename                  = $arg{rename}        || '';
    my $saveopt                 = $arg{save}          || '';
    my $unpack                  = $arg{unpack}        || '';
    my $overwrite               = $arg{overwrite}     || '';
    my $mirror                  = $arg{mirror}        || '';

    my $find = $thisPage eq -find ? 1 : 0;

    # ......................................................... code ...

    if ( $debug )
    {
        print "$id:\n"
            , "\tURL       : $url\n"
            , "\tFILE      : $file\n"
            , "\trename    : $rename\n"
            , "\tconversion: $conversion\n"
            , "\tregexp    : $regexp\n"
            , "\tregexp-no : $regexpNo\n"
            , "\tthis page : $thisPage\n"
            , "\tfind      : $find\n"
            , "\tvregexp   : $versionRegexp\n"
            , "\tpregexp   : $thisPageRegexp\n"
            , "\tcregexp   : $contentRegexp\n"
            , "\tproxy     : $proxy\n"
            , "\tnew       : $new\n"
            , "\tstdout    : $stdout\n"
            , "\tcwd       : ", cwd(), "\n"
            , "\toverwrite : $overwrite\n"
    }

    $verb  and  print "$id: $url --> $file\n";

    my $ua = new LWP::UserAgent;

    if ( defined $proxy )
    {
          $debug  and $proxy  and  print "$id: Using PROXY $proxy\n";
          $ua->proxy( "http", "$proxy" );
    }

    my ($baseUrl, $getFile) = ($url,"");

    unless ( $thisPage )
    {
        ($baseUrl, $getFile) = ( $url =~ m,^(.*/)(.*), );
    }

    $baseUrl = UrlManipulateMain $url, $mirror;

    if (      $getFile eq ''
         and  ($regexp eq '' or $thisPageRegexp eq '')
         and  not $thisPage
       )
    {
          die "$id: [ERROR] invalid URL $url. No file name part found."
            , " Did you forgot to use <page:> or <pregexp:> ?"
            ;
    }

    my @list = ( $getFile );

    if ( $new )        # Directory lookup
    {
        my $getPage = $thisPage ? $url : $baseUrl ;

        if ( $file )
        {
            $getPage =~ s/\Q$file//;
        }

        @list       = UrlHttpSearchNewest
                            useragent    => $ua
                            , page       => $getPage
                            , flag       => $thisPage
                            , file       => $file
                            , baseurl    => $baseUrl
                            , getfile    => $getFile
                            , versionRE  => $versionRegexp
                            , pageRE     => $thisPageRegexp
                            , RE         => $regexp
                            , REno       => $regexpNo
                            ;
    }
    elsif ( $find )
    {
        @list = UrlHttpSearchPage
                    useragent    => $ua
                    , url        => $url
                    , regexpno   => $regexpNo
                    , baseurl    => $baseUrl
                    , pageregexp => $thisPageRegexp
                    ;
    }

    # ............................................ get list of files ...

    #   Multiple links to the same destination
    @list = ListRemoveDuplicates @list;

    local $ARG;

    $debug   and  print "$id: FILE LIST [@list]\n";
    $verb    and  !@list and  print "$id: No matching files [$regexp]\n";

    if ( @list > 1  and  $file  and  not $new)
    {
        $file = '';
        $debug  and
            print "$id: Clearing FILE: [$file] because many/new"
                  , " files to load. "
                  , "\@list = count, ", scalar @list, ", [@list]\n"
                  ;
    }

    $file = $getFile;

    if ( $new )
    {
	local $ARG = $list[0];
	$file = $ARG unless /[?&]/;   # Ignore PHP and exotic paths
    }

    my ($ret, @files) = UrlHttpDownload
                    useragent   => $ua
                    , list      => \@list
                    , file      => $file
                    , stdout    => $stdout
                    , find      => $find
                    , saveopt   => $saveopt
                    , baseurl   => $baseUrl
                    , unpack    => $unpack
                    , rename    => $rename
                    , errhash   => $errUrlHashRef
                    , contentre => $contentRegexp
                    , errtext   => $errExplanationHashRef
                    , overwrite => $overwrite
                    , mirror    => $mirror
                    ;

    $ret, @files;
}

# ****************************************************************************
#
#   DESCRIPTION
#
#       Copy content of PATH to FILE.
#
#   INPUT PARAMETERS
#
#       $path       From where to read. If this is directory, read files
#                   in directory. If this is file, copy file.
#
#       $file       Where to put resuts.
#       $prefix     [optional] Filename prefix
#       $postfif    [optional] postfix
#
#   RETURN VALUES
#
#       ()      RETURN LIST whose elements are:
#
#       $stat   Error reason or "" => ok
#       @       list of retrieved files
#
#
# ****************************************************************************

sub UrlFile (%)
{
    my $id = "$LIB.UrlFile";
    my %arg           = @ARG;
    my $path          = $arg{path}      || die "$id: Missing arg PATH";
    my $file          = $arg{file}      || die "$id: Missing arg FILE";
    my $prefix        = $arg{prefix}    || '';
    my $postfix       = $arg{postfix}   || '';
    my $overwrite     = $arg{overwrite} || '';

    my ( $stat, @files );

    $debug and warn "$id: PATH $path, FILE $file\n";

    if ( -f $path  and  not -d $path )
    {
        if ( $CHECK_NEWEST )
        {
            my @dir = DirContent dirname( $path );

            if ( @dir )
            {
                my $base = dirname($path);
                $file = LatestVersion basename($path) , \@dir;
                $path = $base . "/" . $file;
            }
            else
            {
                $verb and print "$id: Can't set newest $file";
            }
        }

        $file = $prefix . $file . $postfix;

        $debug and warn "$id: FileCopy $path => $file\n";

        unless ( copy($path, $file)  )
        {
            $verb  and  print "$id: FileCopy $path => $file $ERRNO";
        }
        else
        {
            push @files, $file;
        }
    }
    else
    {
        my @tmp = DirContent $path;

        local *FILE;

        $file =~ s,/,!,g;

        if ( -e $file  and  not $overwrite )
        {
            $verb  and  print "$id: [ignored, exists] $file\n";
            return;
        }

        unless ( open FILE, "> $file" )
        {
            warn "$id: can't write $file $ERRNO\n";
            return;
        }

        print FILE join "\n", @tmp;
        close FILE;

        push @files, $file;
    }

    ( $stat, @files );
}

# ****************************************************************************
#
#   DESCRIPTION
#
#       Run Some self tests. This is for developer only
#
#   INPUT PARAMETERS
#
#       none
#
#   RETURN VALUES
#
#       none
#
# ****************************************************************************

sub TestDriverSfMirror ()
{
        my $id = "$LIB.TestDriverSfMirror";
        $debug = 3 unless $debug;

        my $str = << "EOF";

        <caption>
                Download Mirrors
        </caption>
        <tr>
                <th>
                        Host
                </th>
                <th>
                        Location
                </th>
                <th>
                        Continent
                </th>
                <th>
                        Download
                </th>
        </tr>   <tr class="odd">
                <td><a href="http://www.optusnet.com.au"><img alt="optusnet logo
" border="0" src="http://images.sourceforge.net/prdownloads/optusnet_100x34.gif"
></a></td>
                <td>Sydney, Australia</td>
                <td>Australia</td>
                <td><a href="/bogofilter/bogofilter-1.0.0.tar.bz2?use_mirror=opt
usnet"><b>Download</b></a></td>
        </tr>   <tr >
                <td><a href="http://www.mesh-solutions.com/sf/"><img alt="mesh logo" border="0" src="http://images.sourceforge.net/prdownloads/mesh_100_34_3.gif"></a></td>
                <td>Duesseldorf, Germany</td>
                <td>Europe</td>
                <td><a href="/bogofilter/bogofilter-1.0.0.tar.bz2?use_mirror=mesh"><b>Download</b></a></td>
        </tr>   <tr class="odd">
                <td><a href="http://www.mirrorservice.org/help/introduction.html"><img alt="kent logo" border="0" src="http://images.sourceforge.net/prdownloads/ukms-button-100x34.png"></a></td>
                <td>Kent, UK</td>
                <td>Europe</td>
                <td><a href="/bogofilter/bogofilter-1.0.0.tar.bz2?use_mirror=kent"><b>Download</b></a></td>
        </tr>   <tr >
                <td><a href="http://www.heanet.ie"><img alt="heanet logo" border="0" src="http://images.sourceforge.net/prdownloads/heanet_100x34.gif"></a></td>
                <td>Dublin, Ireland</td>
                <td>Europe</td>
                <td><a href="/bogofilter/bogofilter-1.0.0.tar.bz2?use_mirror=heanet"><b>Download</b></a></td>
        </tr>   <tr class="odd">
                <td><a href="http://www.ovh.com"><img alt="ovh logo" border="0"
src="http://images.sourceforge.net/prdownloads/ovh_100x34.jpg"></a></td>
                <td>Paris, France</td>
                <td>Europe</td>
                <td><a href="/bogofilter/bogofilter-1.0.0.tar.bz2?use_mirror=ovh"><b>Download</b></a></td>
        </tr>   <tr >
                <td><a href="http://www.puzzle.ch/sourceforge.net/"><img alt="puzzle logo" border="0" src="http://images.sourceforge.net/prdownloads/puzzleitc_100x34.gif"></a></td>
                <td>Bern, Switzerland</td>
                <td>Europe</td>
                <td><a href="/bogofilter/bogofilter-1.0.0.tar.bz2?use_mirror=puzzle"><b>Download</b></a></td>

EOF

    print "$id: UrlSfMirrorParse\n";

    UrlSfMirrorParse $str;
}

sub SelfTest ()
{
    my $id = "$LIB.SelfTest";

    $debug = 1   unless $debug;

    my (@files, $file, $i);
    local $ARG;

    # ............................................................ X ...
    $i++;

    $file = "artist-1.1-beta1.tar.gz",

    print "$id: [$i] LatestVersion ", "." x 40, "\n"  ;

    @files = qw
    (
        mailto:tab@lysator.liu.se
        emacs-shapes.gif
        emacs-shapes.html
        emacs-a.gif
        emacs-a.html
        emacs-rydmap.gif
        emacs-rydmap.html
        COPYING
        artist-1.2.3.tar.gz
        artist.el
        mailto:kj@lysator.liu.se
        mailto:jdoe@example.com
        http://st-www.cs.uiuc.edu/~chai/figlet.html
        artist-1.2.1.tar.gz
        artist-1.2.tar.gz
        artist-1.1.tar.gz
        artist-1.1a.tar.gz
        artist-1.1-beta1.tar.gz
        artist-1.0.tar.gz
        artist-1.0-11.tar.gz
        mailto:tab@lysator.liu.se
    );

    LatestVersion $file, \@files;

    # ............................................................ X ...
    $i++;

    $file = "irchat-900625.tar.gz";

    print "$id: [$i] LatestVersion ", "." x 40, "\n"  ;

    @files = qw
    (
        ./dist/irchat/irchat-20001203.tar.gz
        ./dist/irchat/irchat-19991105.tar.gz
        ./dist/irchat/irchat-980625-2.tar.gz
        ./dist/irchat/irchat-980128.tar.gz
        ./dist/irchat/irchat-971212.tar.gz
        ./dist/irchat/irchat-3.04.tar.gz
        ./dist/irchat/irchat-3.03.tar.gz
        ./dist/irchat/irchat-3.02.tar.gz
        ./dist/irchat/irchat-3.01.tar.gz
        ./dist/irchat/irchat-3.00.tar.gz
    );

    LatestVersion $file, \@files;

    # ............................................................ X ...
    $i++;

    $file = "bogofilter-0.9.1.tar.gz";

    print "$id: [$i] LatestVersion ", "." x 40, "\n"  ;

    @files = qw
    (
        http://freshmeat.net
        http://newsletters.osdn.com
        http://ads.osdn.com/?ad_id=2435&amp;alloc_id=5907&amp;op=click
        http://sourceforge.net
        http://sf.net
        http://sf.net/support/getsupport.php
        /bogofilter/?sort_by=name&sort=desc
        /bogofilter/?sort_by=size
        /bogofilter/?sort_by=date
        /bogofilter/..
        /bogofilter/ANNOUNCE
        /bogofilter/ANNOUNCE-0.94.12
        /bogofilter/Judy-0.0.2-1.i386.rpm
        /bogofilter/Judy-0.04-1.i386.rpm
        /bogofilter/Judy-0.04-1.src.rpm
        /bogofilter/Judy-devel-0.04-1.i386.rpm
        /bogofilter/Judy_trial.0.0.4.src.tar.gz
        /bogofilter/NEWS
        /bogofilter/NEWS-0.10
        /bogofilter/NEWS-0.10.0
        /bogofilter/NEWS-0.11
        /bogofilter/bogofilter-0.10.0-1.i586.rpm
        /bogofilter/bogofilter-0.10.0-1.src.rpm
        /bogofilter/bogofilter-0.10.0.tar.gz
        /bogofilter/bogofilter-0.96.6-1.src.rpm
        /bogofilter/bogofilter-0.96.6.tar.bz2
        /bogofilter/bogofilter-0.96.6.tar.gz
        /bogofilter/bogofilter-1.0.0-1.i586.rpm
        /bogofilter/bogofilter-1.0.0-1.src.rpm
        /bogofilter/bogofilter-1.0.0.tar.bz2
        /bogofilter/bogofilter-1.0.0.tar.gz
        /bogofilter/bogofilter-faq.html
        /bogofilter/bogofilter-static-0.13.1-1.i586.rpm
        /bogofilter/bogofilter-static-0.13.2-1.i586.rpm
        /bogofilter/bogofilter-static-0.13.2.1-1.i586.rpm
    );

    LatestVersion $file, \@files;

    # ............................................................ X ...
    $i++;

    print "$id: [$i] FileDeCompressedCmd ", "." x 40, "\n"  ;

    for ( qw
    (
        1.tar 1.tar.gz 1.tgz
        2.bz2 2.tar.bz2
        3.zip
        3.rar
    ))
    {
        eval { FileDeCompressedCmd $ARG };
        print $EVAL_ERROR  if  $EVAL_ERROR;
    }

    exit;
}

# ****************************************************************************
#
#   DESCRIPTION
#
#
#
#   INPUT PARAMETERS
#
#       \@data      Configuration file content
#
#
#   RETURN VALUES
#
#       none
#
# ****************************************************************************

sub Main ($ $)
{
    my $id = "$LIB.Main";

    my ( $TAG_NAME, $data ) = @ARG;

    if ( $TAG_NAME )
    {
        $debug  and  warn "$id: Tag name search [$TAG_NAME]\n";
    }

    #   This is an old relict and not used

    my %EXTRACT_HASH =
    (
          '\.tar\.gz$'  => "gzip -d -c %s | tar xvf -"
        , '\.gz$'       => "gzip -f -d %s"
        , '\.bz2$'      => "bzip2 -f -d %s"
        , '\.tar$'      => "tar xvf %s"
        , '\.tgz$'      => "tar -zxvf %s"               # GNU TAR
        , '\.zip$'      => "unzip %s"
    );

    # ............................................... prepare output ...

    if ( $OUT_DIR )
    {
        $verb           and  print "$id: chdir $OUT_DIR\n";
        chdir $OUT_DIR  or   die   "$id: chdir $OUT_DIR $ERRNO";
    }

    my $date  = DateYYYY_MM_DD();
    my $count = 0;
    my ( %URL_ERROR_HASH , %URL_ERROR_REASON_HASH  );
    my $TagLine;

    local $ARG;

    for ( @$data )
    {
        chomp;
        my $line = $ARG;

        s/^\s*[#].*$//;                         # Kill comments
        next if /^\s*$/;                        # ignore empty lines

        # ............................................ Variable defs ...
        # todo: should be removed, this was for gz = 'command'

        my %variables;
        %variables =  /'(\S+)'\s*=\s*(.*)/g;

        while ( my($var, $val) = each %variables )
        {
            $debug  and  warn "$id:\t\t$var = $val\n";
            $EXTRACT_HASH{ $var } = $val;
        }

        # ............................................... directives ...

        my $LINE = $ARG;        # make a secure copy

        my $new           = $CHECK_NEWEST;
        my $unpack        = $EXTRACT;
        my $overwrite     = $OVERWRITE;
        my $contentRegexp = $CONTENT_REGEXP;
        my $mirror        = $MIRROR;

        $TagLine = $ARG if /tag\d+:/;   # Remember tag name

        my $pass       = ExpandVars($1) if /\bpass:\s*(\S+)/;
        my $login      = $1             if /\blogin:\s*(\S+)/;
        my $regexp     = $1             if /\bregexp:\s*(\S+)/;
        my $regexpNo   = $1             if /\bregexp-no:\s*(\S+)/;
           $new        = 1              if /\bnew:/;
           $unpack     = 1              if /\bx:/;
           $unpack     = -noroot        if /\bxx:/;
        my $xopt       = $1             if /\bxopt:\s*(\S+)/;

        my $lcd        = $1    if /lcd:\s*(\S+)/;
           $overwrite  = 1     if /\bo(verwrite)?:/;
        my $vregexp    = $1    if /\bvregexp:\s*(\S+)/;
        my $fileName   = $1    if /\bfile:\s*(\S+)/;
        my $rename     = $1    if /\brename:\s*(\S+)/;
           $mirror     = $1    if /\bmirror:\s*(\S+)/;

        my $pageRegexp = $1    if /\bpregexp:\s*(\S+)/;
        $contentRegexp = $1    if /\bcregexp:\s*(\S+)/;

        my $conversion = -text if /\btext:/;

        if ( /\bco?nv:\s*(\S+)/ )  # old implementation used tag <cnv:>
        {
            local $ARG = $1;

            if ( /te?xt/i )
            {
                $conversion = -text
            }
            else
            {
                warn "$id: Unknown conversion [$ARG] [$line]";
            }
        }

        my $plainPage;

        if ( /\bpage:/ )
        {
            $plainPage  = 1;

            if ( /\bpage:\s*find/i )
            {
                $plainPage  = -find;
            }
        }

        #   "lcd-ohio" is valid tag name, but "lcd" is our
        #   directive. Accept word names after OUR directives.

        if ( $verb and  not /print:/ and  /(?:^|\s)(:[-a-z]+)\b/ )
        {
            print "$id: [WARNING] directive, leading colon? [$1] $ARG\n";
        }

        if ( $lcd )
        {
            $debug > 2 and  print "$id: LCD $lcd\n";
            DirectiveLcd -dir   => $lcd
                       , -mkdir => $LCD_CREATE   unless $NO_LCD;
        }

        # ................................................... regexp ...

        if ( defined $URL_REGEXP )
        {
            if ( /$URL_REGEXP/o )
            {
                $debug and  warn "$id: REGEXP match [$URL_REGEXP] $ARG\n"
            }
            else
            {
                $debug > 3 and  warn "$id: [regexp ignored] $ARG\n";
                next;
            }
        }

        if ( defined $TAG_REGEXP )
        {
            my $stop;
            ($ARG, $stop) = TagHandle $ARG, $TAG_NAME;
            last  if  $stop;
            next  if  $ARG eq '';
        }

        # ................................................. grab url ...

        $ARG = ExpandVars $ARG  if /\$/  and ! $rename;

        if ( $verb and /(print:\s*)(.+)/ )          # Print user messages
        {
            print "$TagLine: $2\n";
            next;
        }

        m,^\s*((https?|ftp|file):/?(/([^/\s]+)(\S*))),;

        unless ( $1  and  defined $2 )
        {
            if ( /https/ )
            {
                warn "$id: https is not supported, just http://";
            }

            $debug  and  warn "$id: [skipped] not URL: $line [$ARG]\n";
            next;
        }

        # ............................................... components ...

        my $url        = $1;
        my $type       = $2;
        my $path       = $3;
        my $site       = $4;
        my $sitePath   = $5;

        #   Remove leading slash if we log with real username.
        #   The path is usually relative to the directory under LOGIN.
        #
        #   For anonymous, the path is absolute.

        $sitePath =~ s,^/,,     if $login;

        my $origFile = $sitePath;

        if ( $type eq 'https' )
        {
            eval "use Crypt::SSLeay";

            if ( $EVAL_ERROR )
            {
                warn "http needs Crypt::SSLeay.pm [$EVAL_ERROR]";
                next;
            }
        }

        my $file;

        #   The page:find command may instruct to search
        #
        #   http://some.com/~foo
        #   http://some.com/
        #
        #   Do not consider those to contain filename part

        if (
             $plainPage ne -find
             or ( $url !~ m,/$, )
             or ( $url !~ m,/[~][^/]+$, )
           )
        {
            ($file = $url) =~ s,^\s*\S+/,,;

            $file = $fileName               if $fileName ne '';
        }

        if ( /http/  and  $file eq ''   and  not $plainPage )
        {
            $file = $path . "000root-file";
        }

        $debug and print "$id: VARIABLES\n"
            , "\tURL        = $url\n"
            , "\tFILE       = $file\n"
            , "\tFILE_NAME  = $fileName\n"
            , "\tTYPE       = $type\n"
            , "\tPATH       = $path\n"
            , "\tSITE       = $site\n"
            , "\tSITE_PATH  = $sitePath\n"
            , "\tCONVERSION = $conversion\n"
            ;

        my $saveopt;

        if ( $NO_SAVE == 0  and /save:\s*(\S+)/ )
        {
            $saveopt = $1;
            $file    = $1;
        }

        my $postfix = $POSTFIX              if  defined $POSTFIX;
        my $prefix  = $PREFIX               if  defined $PREFIX;

        $prefix  = $site . "::" . $prefix   if  $PREFIX_WWW;
        $prefix  = $date . "::" . $prefix   if  $PREFIX_DATE;

        $file = $prefix . $file . $postfix;

        # .................................................... do-it ...

        $debug and warn "$id: <$type> <$site> <$path> <$url> <$file>\n";

        $ARG   = $type;
        my ($stat, @files);

        # ******************************************************************
        # Set global which is used in error messages or if program must die.

        $CURRENT_TAG_LINE = $line;

        # *******************************************************************

        $verb  and  print "$id: DIRECTORY ", cwd(), "\n";

        if ( /http/ )
        {
            $count++;

            if ( $plainPage eq -find   and  not $pageRegexp )
            {
                die  "$id: no <pregexp:> directive"
                    , " LINE => [$line]"
                    ;
            }

            if ( $pageRegexp  and not $plainPage )
            {
                $debug  and  print "$id: Implicit <page:find> [$line]\n";
                $plainPage = -find;
            }

            if ( ($plainPage ne -find)  and  $pageRegexp  and not $file )
            {

                $debug and print "$id: Expecting [page:find]",
                    , " for non-named download file"
                    , " [$url]"
                    , " LINE => [$line]"
                    ;

                $plainPage = -find;
            }
            elsif ( $plainPage ne -find and $pageRegexp )
            {
                $plainPage = -find;
            }

            if ( $saveopt  and  $pageRegexp   and  $verb > 1 )
            {
                chomp;
                warn  "$id: [WARNING] mixing <save:> and <pregexp:>"
                    , " May give multiple answers. Use absolute filename"
                    , " URL with <save:> LINE => [$line]"
                    ;
            }

            if ( $pageRegexp  and not $plainPage )
            {
                warn "$id: [WARNING] no page: directive [$ARG]\n";
            }

            if ( $pageRegexp  and not $file  and ($plainPage ne -find))
            {
                warn "$id: [WARNING] no file: directive. [$ARG]\n";
            }

            if ( $pageRegexp  and not $file  and ($plainPage ne -find))
            {
                warn "$id: [WARNING] no file: directive. [$ARG]\n";
            }

            ($stat, @files) = UrlHttp
                  url           => $url
                , file          => $file
                , regexp        => $regexp
                , regexpNo      => $regexpNo
                , proxy         => $PROXY
                , errUrlHashRef => \%URL_ERROR_HASH
                , errExplanationHashRef => \%URL_ERROR_REASON_HASH
                , new           => $new
                , stdout        => $STDOUT
                , versionRegexp => $vregexp
                , plainPage     => $plainPage
                , pageRegexp    => $pageRegexp
                , contentRegexp => $contentRegexp
                , conversion    => $conversion
                , rename        => $rename
                , save          => $saveopt
                , origLine      => $line
                , unpack        => $unpack
                , overwrite     => $overwrite
                , mirror        => $mirror
                ;
        }
        elsif ( /ftp/ )
        {
            $count++;

            my ($pproto, $ssite, $ddir, $ffile) = SplitUrl $url;

            if ( $ffile  and  $ffile !~ /[.]/ )
            {
                #   ftp://some.com/dir/dir
                warn "$id: Did you forgot trailing slash? [$line]";
            }

            if ( $regexp )
            {
                #   There can't be serched "file" if regexp is used.
                $origFile = '';
                $file     = '';
                $sitePath = Slash $sitePath;
            }

            if ( $fileName  and  ! $origFile )
            {
                $origFile = $fileName;   # the "new" search.
            }

            if ( $pageRegexp )
            {
                chomp;
                warn  "$id: [WARNING] mixing ftp:// and <pregexp:>"
                    , " Did you mean <regexp:> instead?"
                    , " LINE => [$line]"
                    ;
            }

            #   Directory path given, so reset the file
            $origFile = ''  if  $origFile =~ m,/$,;

            ($stat, @files ) = UrlFtp
                      site       => $site
                    , url        => $url
                    , path       => $sitePath
                    , getFile    => $origFile
                    , saveFile   => $file
                    , regexp     => $regexp
                    , regexpNo   => $regexpNo
                    , firewall   => $FIREWALL
                    , login      => $login
                    , pass       => $pass
                    , new        => $new
                    , stdout     => $STDOUT
                    , conversion => $conversion
                    , rename     => $rename
                    , origLine   => $line
                    , unpack     => $unpack
                    , overwrite => $overwrite
                    ;
        }
        elsif ( /file/ )
        {
            ($stat, @files) = UrlFile path      => $path
                                    , file      => $origFile
                                    , prefix    => $prefix
                                    , postfix   => $postfix
                                    , overwrite => $overwrite
                                    ;
            $count++;
        }

        # .............................................. conversion ...

        if ( $conversion eq -text )
        {
            for my $file ( @files )
            {
                FileHtml2txt $file;
            }
        }
        elsif ( $conversion )
        {
            warn "$id: Unknown conversion [$conversion]";
        }

        # .................................................. &unpack ...

        if ( $unpack  and  not $NO_EXTRACT )
        {
            $debug   and  print "$id: extracting [@files]\n";
            @files   and  Unpack \@files, \%EXTRACT_HASH, $unpack, $xopt;
        }
    }

    if ( not $count  and  $verb)
    {
        $URL_REGEXP
            and printf "$id: No labels matching regexp [%s]\n",
                $URL_REGEXP;

        @TAG_LIST
            and printf "$id: Nothing to do. No tag matching [%s]\n",
                join(' ', @TAG_LIST);

        if ( @CFG_FILE == 0 )
        {
            print "$id: Nothing to do. Use config file or give URL? ",
                  "Did you mean --Tag for [@ARGV]?\n"
                  ;
        }
    }
}

# ****************************************************************************
#
#   DESCRIPTION
#
#       Parse VAR = VALUE statements. The values are put to %ENV
#
#   INPUT PARAMETERS
#
#       @lines
#
#   RETURN VALUES
#
#       none
#
# ****************************************************************************

sub ConfigVariableParse (@)
{
    my $id   = "$LIB.ConfigVariableParse";
    my @data = @ARG;

    local $ARG;

    for ( @data )
    {
        s/#.*//;

        next unless /\S/;
        next if /rename:/;  # Skip Perl command line, which may contain '='

        my %variables = /(\S+)\s*=\s*(\S+)/g;

        while ( my($var, $val) = each %variables )
        {
            #   Save values to environment.
            #   Ignore some URLS, that look like variable assignments:
            #   print http://example.com/viewcvs/vc-svn.el?rev=HEAD

            $debug > 2 and  print "$id:[$var] = [$val] [$ARG]\n";

            if ( $var =~ m![?,.&:]!i )
            {
                $debug > 2  and  print "$id: IGNORED. Wasn't a variable\n";
                next;
            }

            $ARG = $val;

            $val = ExpandVars $ARG;

            $debug > 2   and  print "$id: assigning ENV $var => $val\n";

            $ENV{ $var } = $val;
        }
    }
}

# ****************************************************************************
#
#   DESCRIPTION
#
#       Read Configuration file contents. The directive can be in format:
#
#           include <file>          Read from User's current dir
#           include <$HOME/file>    Expand $HOME
#           include </etc/file>     Absolute path
#           include <THIS/file>     Read from same directory where the
#                                   current file with includes reside.
#
#   INPUT PARAMETERS
#
#       $file
#
#   RETURN VALUES
#
#       @lines
#
# ****************************************************************************

sub ConfigRead ( $ );   # Recursive call needs prototyping

{
    my %staticInclude;  # already included files, do not read again
    my $staticPwd;      # Current pwd

sub ConfigRead ( $ )
{
    my $id   = "$LIB.ConfigRead";
    my $file = shift;

    $verb > 2 and  print "$id: Reading config [$file]\n";

    $file = PathConvertSmart $file;

    $verb > 2 and  print "$id: Reading config CONVERSION [$file]\n";

    if ( $debug > 1 )
    {
        print "$id: input FILE $file "
            , ExpandVars($file)
            , " ["
            , join(' ', %staticInclude)
            , "]\n"
            ;
    }

    # .............................................. already included ...
    # In windows c:/dir  is same as C:/DIR

    my $check = $file;
    $check    = lc $file  if $WIN32;

    if ( exists $staticInclude{$check} )
    {
        $debug  and   print "$id: skipped, already included $file\n";
        return;
    }

    # .......................................................... pwd ...

    my $dir = dirname $file;

    $staticPwd = cwd()  unless $staticPwd;      # set inital value

    $debug > 2  and  print "$id: PWD $staticPwd\n";

    if ( -f $file  and  not $dir =~ /^.$|THIS/ )
    {
        my $orig = cwd();

        # Peek where are we going, handles ../../ cases too

        if ( chdir $dir )
        {
            $staticPwd = cwd();     # ok, set "THIS" location
            chdir $orig;            # Back to original directory
        }
    }
    elsif ( $dir eq "THIS" )
    {
        $file = "$staticPwd/" . basename $file;
        $debug  and  print "$id: THIS set to $file\n";
    }

    # .......................................................... read ...

    my ($lineArrRef, $status);

    if ( -f  $file )
    {
        ($lineArrRef, $status) = FileRead $file;
    }
    else
    {
        $status = "File does not exist $file";
    }

    $staticInclude{ $file } = 1;

    if ( $status )
    {
        $verb > 0 and  warn "$id: SKIPPED, Can't include $file";
        return;
    }

    if ( @$lineArrRef )
    {
        ConfigVariableParse @$lineArrRef;

        local $ARG;
        my @lines;

        for my $line ( @$lineArrRef )
        {
            push @lines, $line;

            #   Skip INCLUDE statements that have been commented out.

            $ARG  = $line;

            s/#.*//;

            next unless /[a-z]/i;

            #   include <this>
            #   include <this>
            #   include < this/here >
            #   include < c:/Progrm Files/this/here >

            if ( /include\s+<\s*(.*[^\s]+)\s*>/i )
            {
                my $inc  = $1;

                my $path    = ExpandVars $inc;
                my $already = exists $staticInclude{$path};

                $debug > 1 and
                    print "$id: RECURSIVE INCLUDE [$path] [$inc]"
                    , " already flag [$already]\n";

                unless ( $already )
                {
                    push @lines, ConfigRead $path;

                    $path  = lc $path   if $WIN32;

                    $staticInclude{ $path } = 1;
                }
            }
        }
        @$lineArrRef = @lines;

        $debug > 4  and  print "$id: READ config $file\n@lines\n\n";

    }
    else
    {
        $debug  and  print "$id: Nothing found from $file\n";
    }

    @$lineArrRef;
}}

# }}}
# {{{ more

# ****************************************************************************
#
#   DESCRIPTION
#
#       Start, the start of the program.
#
#   INPUT PARAMETERS
#
#       None
#
#   RETURN VALUES
#
#       None
#
# ****************************************************************************

sub Boot ()
{
    Initialize();
    HandleCommandLineArgs();

    my $id = "$LIB.Start";

    # ......................................................... args ...

    $debug > 2  and  PrintHash "$id: begin ENV", %ENV;

    #   Convert any command line arguments as if they would appear
    #   in configuration file:
    #
    #   --site-regexp gz http://there.at/
    #
    #   --> http://there.at  page: pregexp:gz

    for my $arg ( @ARGV )
    {
        if ( $SITE_REGEXP )
        {
            if ( /ftp/i )
            {
                $arg .= " regexp:$SITE_REGEXP";
            }
            else
            {
                $arg .= " page: pregexp:$SITE_REGEXP";
            }
        }
    }

    my @data;

    if ( $CFG_FILE_NEEDED and  @CFG_FILE )
    {
        for my $arg ( @CFG_FILE )
        {
            my @lines = ConfigRead $arg;
            push @data, @lines;
        }

        if ( $debug > 4 )
        {
            print "$id: CONFIG-FILE-CONTENT-BEGIN\n"
                , @data
                , "$id: CONFIG-FILE-CONTENT-END\n"
                ;
        }
    }

    $debug > 4  and  PrintHash "$id: end ENV", %ENV;

    push @data, @ARGV   if @ARGV;       # Add command line URLs

    if ( @TAG_LIST )
    {
        for my $arg ( @TAG_LIST )
        {
            TagHandle undef, undef, "1-reset";
            Main $arg, \@data;
        }
    }
    else
    {
        Main "", \@data;
    }
}

sub Test ()
{
    my $str = join '', <>;
    $debug  = 1;
    print UrlHttpParseHref $str, "tar.gz";
}

Boot();

# }}}

0;
__END__<|MERGE_RESOLUTION|>--- conflicted
+++ resolved
@@ -84,7 +84,7 @@
     #   The following variable is updated by developer's Emacs setup
     #   whenever this file is saved
 
-    $VERSION = '2009.0921.1639';
+    $VERSION = '2009.0921.1641';
 
 # ****************************************************************************
 #
@@ -3357,17 +3357,11 @@
     #   Prevent 1.1.tar.gz --> "1.1.t" with negative lookahead
 
     my $ext     = '(?!(?i)tar|gz|bzip|bz2|tgz|tbz2|zip|rar|z$)';
-<<<<<<< HEAD
-    my $add     = '(?:[-_]?(?:alpha|beta)\d*|' . $ext . '[a-z])';
+    my $add     = '(?:[-_]?(?:alpha|beta|rc)\d*|' . $ext . '[a-z])';
 
     my $regexp  = '^(?<prefix>.*?[-_]|\D*\d+\D+|\D+)'   # $1
                   . '(?<version>'
 		  . '[-_.\db]*\d'			# $2
-=======
-    my $add     = '(?:[-_]?(?:alpha|beta|rc)\d*|' . $ext . '[a-z])';
-    my $regexp  = '^(.*?[-_]|\D*\d+\D+|\D+)'        # $1
-                  . '([-_.\db]*\d'                  # $2
->>>>>>> a9911efe
                   . $add
                   . '?)'
 		  . '(?<rest>\S+)'			# $3

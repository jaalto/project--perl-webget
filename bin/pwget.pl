#!/usr/bin/perl
#
#   pwget -- batch download files possibly with configuration file
#
#   Copyright
#
<<<<<<< HEAD
#       Copyright (C) 1996-2014 Jari Aalto <jari.aalto@cante.net>
=======
#       Copyright (C) 1996-2014 Jari Aalto
>>>>>>> 01c35965
#
#   License
#
#       This program is free software; you can redistribute it and/or modify
#       it under the terms of the GNU General Public License as published by
#       the Free Software Foundation; either version 2 of the License, or
#       (at your option) any later version.
#
#       This program is distributed in the hope that it will be useful,
#       but WITHOUT ANY WARRANTY; without even the implied warranty of
#       MERCHANTABILITY or FITNESS FOR A PARTICULAR PURPOSE. See the
#       GNU General Public License for more details.
#
#       You should have received a copy of the GNU General Public License
#       along with this program. If not, see <http://www.gnu.org/licenses/>.
#
#   Documentation
#
#       To read manual, start this program with option: --help

# "Named Capture Buffers" are used
use 5.10.0;

# ****************************************************************************
#
#   Globals
#
# ****************************************************************************

use vars qw ( $VERSION );

#   This is for use of Makefile.PL and ExtUtils::MakeMaker
#
#   The following variable is updated by Emacs setup whenever
#   this file is saved.

<<<<<<< HEAD
$VERSION = '2014.0221.1940';
=======
$VERSION = '2015.0927.1718';
>>>>>>> 01c35965

# ****************************************************************************
#
#   Standard perl modules
#
# ****************************************************************************

use strict;

use autouse 'Carp'          => qw( croak carp cluck confess );
use autouse 'Text::Tabs'    => qw( expand );
use autouse 'File::Copy'    => qw( copy move );
use autouse 'File::Path'    => qw( mkpath rmtree );
use autouse 'Pod::Html'     => qw( pod2html );
#use autouse 'Pod::Text'     => qw( pod2text );

use Cwd;
use Env;
use English;
use File::Basename;
use Getopt::Long;
use Net::FTP;

IMPORT:
{
    use Env;
    use vars qw
    (
        $PATH
        $HOME
        $TEMP
        $TEMPDIR
        $SHELL
    );
}

# ****************************************************************************
#
#   Modules from CPAN
#
# ****************************************************************************

use LWP::UserAgent;

# ****************************************************************************
#
#   DESCRIPTION
#
#       Set global variables for the program
#
#   INPUT PARAMETERS
#
#       none
#
#   RETURN VALUES
#
#       none
#
# ****************************************************************************

sub Initialize ()
{
    use vars qw
    (
        $PROGNAME
        $LIB
	$LICENSE
        $AUTHOR
        $URL
        $WIN32
        $CYGWIN_PERL
    );

    $LIB        = basename $PROGRAM_NAME;
    $PROGNAME   = $LIB;

    $LICENSE	= "GPL-2+";
    $AUTHOR     = "Jari Aalto";
    $URL        = "http://freecode.com/projects/perl-webget";

    $WIN32    = 1   if  $OSNAME =~ /win32/i;

    if ( $OSNAME =~ /cygwin/i )
    {
        # We need to know if this perl is Cygwin native perl?

        use vars qw( %Config );
        eval "use Config";

        $EVAL_ERROR  and die "$EVAL_ERROR";

        if (  $main::Config{osname} =~ /cygwin/i )
        {
            $CYGWIN_PERL = 1;
        }
    }

    $OUTPUT_AUTOFLUSH = 1;

    #   This variable holds the current tag line being used.

    use vars qw( $CURRENT_TAG_LINE );
}

# ***************************************************************** &help ****
#
#   DESCRIPTION
#
#       Print help and exit.
#
#   INPUT PARAMETERS
#
#       $msg    [optional] Reason why function was called.
#
#   RETURN VALUES
#
#       none
#
# ****************************************************************************

=pod

=head1 NAME

pwget - Perl Web URL fetch program

=head1 SYNOPSIS

    pwget http://example.com/ [URL ...]
    pwget --config $HOME/config/pwget.conf --tag linux --tag emacs ..
    pwget --verbose --overwrite http://example.com/
    pwget --verbose --overwrite --Output ~/dir/ http://example.com/
    pwget --new --overwrite http://example.com/package-1.1.tar.gz

=head1 DESCRIPTION

Automate periodic downloads of files and packages.

If you retrieve latest versions of certain program blocks
periodically, this is the Perl script for you. Run from cron job or
once a week to upload newest versions of files around the net. Note:

=head2 Wget and this program

At this point you may wonder, where would you need this perl program
when wget(1) C-program has been the standard for ages. Well, 1) Perl
is cross platform and more easily extendable 2) You can record file
download criterias to a configuration file and use perl regular
epxressions to select downloads 3) the program can anlyze web-pages
and "search" for the download only links as instructed 4) last but not
least, it can track newest packages whose name has changed since last
downlaod. There are heuristics to determine the newest file or package
according to file name skeleton defined in configuration.

This program does not replace pwget(1) because it does not offer as
many options as wget, like recursive downloads and date comparing. Use
wget for ad hoc downloads and this utility for files that change (new
releases of archives) or which you monitor periodically.

=head2 Short introduction

This small utility makes it possible to keep a list of URLs in a
configuration file and periodically retrieve those pages or files with
simple commands. This utility is best suited for small batch jobs to
download e.g. most recent versions of software files. If you use an URL
that is already on disk, be sure to supply option B<--overwrite> to allow
overwriting existing files.

While you can run this program from command line to retrieve individual
files, program has been designed to use separate configuration file via
B<--config> option. In the configuration file you can control the
downloading with separate directives like C<save:> which tells to save the
file under different name. The simplest way to retrieve the latest version
of apackage from a FTP site is:

    pwget --new --overwite --verbose \
       http://www.example.com/package-1.00.tar.gz

Do not worry about the filename C<package-1.00.tar.gz>. The latest
version, say, C<package-3.08.tar.gz> will be retrieved. The option
B<--new> instructs to find newer version than the provided URL.

If the URL ends to slash, then directory list at the remote machine
is stored to file:

    !path!000root-file

The content of this file can be either index.html or the directory listing
depending on the used http or ftp protocol.

=head1 OPTIONS

=over 4

=item B<-A, --regexp-content REGEXP>

Analyze the content of the file and match REGEXP. Only if the regexp
matches the file content, then download file. This option will make
downloads slow, because the file is read into memory as a single line
and then a match is searched against the content.

For example to download Emacs lisp file (.el) written by Mr. Foo in
case insensitive manner:

    pwget -v -r '\.el$' -A "(?i)Author: Mr. Foo" \
      http://www.emacswiki.org/elisp/index.html

=item B<-C, --create-paths>

Create paths that do not exist in C<lcd:> directives.

By default, any LCD directive to non-existing directory will interrupt
program. With this option, local directories are created as needed making
it possible to re-create the exact structure as it is in configuration
file.

=item B<-c, --config FILE>

This option can be given multiple times. All configurations are read.

Read URLs from configuration file. If no configuration file is given, file
pointed by environment variable is read. See ENVIRONMENT.

The configuration file layout is envlained in section CONFIGURATION FILE

=item B<--chdir DIRECTORY>

Do a chdir() to DIRECTORY before any URL download starts. This is
like doing:

    cd DIRECTORY
    pwget http://example.com/index.html

=item B<-d, --debug [LEVEL]>

Turn on debug with positive LEVEL number. Zero means no debug.
This option turns on B<--verbose> too.

=item B<-e, --extract>

Unpack any files after retrieving them. The command to unpack typical
archive files are defined in a program. Make sure these programs are
along path. Win32 users are encouraged to install the Cygwin utilities
where these programs come standard. Refer to section SEE ALSO.

  .tar => tar
  .tgz => tar + gzip
  .gz  => gzip
  .bz2 => bzip2
  .xz  => xz
  .zip => unzip

=item B<-F, --firewall FIREWALL>

Use FIREWALL when accessing files via ftp:// protocol.

=item B<-h, --help>

Print help page in text.

=item B<--help-html>

Print help page in HTML.

=item B<--help-man>

Print help page in Unix manual page format. You want to feed this output to
c<nroff -man> in order to read it.

Print help page.

=item B<-m, --mirror SITE>

If URL points to Sourcefoge download area, use mirror SITE for downloading.
Alternatively the full full URL can include the mirror information. And
example:

    --mirror kent http://downloads.sourceforge.net/foo/foo-1.0.0.tar.gz

=item B<-n, --new>

Get newest file. This applies to datafiles, which do not have extension
.asp or .html. When new releases are announced, the version
number in filename usually tells which is the current one so getting
harcoded file with:

    pwget -o -v http://example.com/dir/program-1.3.tar.gz

is not usually practical from automation point of view. Adding
B<--new> option to the command line causes double pass: a) the whole
http://example.com/dir/ is examined for all files and b) files
matching approximately filename program-1.3.tar.gz are examined,
heuristically sorted and file with latest version number is retrieved.

=item B<--no-lcd>

Ignore C<lcd:> directives in configuration file.

In the configuration file, any C<lcd:> directives are obeyed as they
are seen. But if you do want to retrieve URL to your current
directory, be sure to supply this option. Otherwise the file will end
to the directory pointer by C<lcd:>.

=item B<--no-save>

Ignore C<save:> directives in configuration file. If the URLs have
C<save:> options, they are ignored during fetch. You usually want to
combine B<--no-lcd> with B<--no-save>

=item B<--no-extract>

Ignore C<x:> directives in configuration file.

=item B<-O, --output DIR>

Before retrieving any files, chdir to DIR.

=item B<-o, --overwrite>

Allow overwriting existing files when retrieving URLs.
Combine this with B<--skip-version> if you periodically update files.

=item B<--proxy PROXY>

Use PROXY server for HTTP. (See B<--Firewall> for FTP.). The port number is
optional in the call:

    --proxy http://example.com.proxy.com
    --proxy example.com.proxy.com:8080

=item B<-p, --prefix PREFIX>

Add PREFIX to all retrieved files.

=item B<-P, --postfix POSTFIX >

Add POSTFIX to all retrieved files.

=item B<-D, --prefix-date>

Add iso8601 ":YYYY-MM-DD" prefix to all retrived files.
This is added before possible B<--prefix-www> or B<--prefix>.

=item B<-W, --prefix-www>

Usually the files are stored with the same name as in the URL dir, but
if you retrieve files that have identical names you can store each
page separately so that the file name is prefixed by the site name.

    http://example.com/page.html    --> example.com::page.html
    http://example2.com/page.html   --> example2.com::page.html

=item B<-r, --regexp REGEXP>

Retrieve file matching at the destination URL site. This is like "Connect
to the URL and get all files matching REGEXP". Here all gzip compressed
files are found form HTTP server directory:

    pwget -v -r "\.gz" http://example.com/archive/

Caveat: currently works only for http:// URLs.

=item B<-R, --config-regexp REGEXP>

Retrieve URLs matching REGEXP from configuration file. This cancels
B<--tag> options in the command line.

=item B<-s, --selftest>

Run some internal tests. For maintainer or developer only.

=item B<--sleep SECONDS>

Sleep SECONDS before next URL request. When using regexp based
downlaods that may return many hits, some sites disallow successive
requests in within short period of time. This options makes program
sleep for number of SECONDS between retrievals to overcome 'Service
unavailable'.

=item B<--stdout>

Retrieve URL and write to stdout.

=item B<--skip-version>

Do not download files that have version number and which already exists on
disk. Suppose you have these files and you use option B<--skip-version>:

    package.tar.gz
    file-1.1.tar.gz

Only file.txt is retrieved, because file-1.1.tar.gz contains version number
and the file has not changed since last retrieval. The idea is, that in
every release the number in in distribution increases, but there may be
distributions which do not contain version number. In regular intervals
you may want to load those packages again, but skip versioned files. In short:
This option does not make much sense without additional option B<--new>

If you want to reload versioned file again, add option B<--overwrite>.

=item B<-t, --test, --dry-run>

Run in test mode.

=item B<-T, --tag NAME [NAME] ...>

Search tag NAME from the config file and download only entries defined
under that tag. Refer to B<--config FILE> option description. You can give
Multiple B<--tag> switches. Combining this option with B<--regexp>
does not make sense and the concequencies are undefined.

=item B<-v, --verbose [NUMBER]>

Print verbose messages.

=item B<-V, --version>

Print version information.

=back

=head1 EXAMPLES

Get files from site:

    pwget http://www.example.com/dir/package.tar.gz ..

Display copyright file for package GNU make from Debian pages:

    pwget --stdout --regexp 'copyright$' http://packages.debian.org/unstable/make

Get all mailing list archive files that match "gz":

    pwget --regexp gz  http://example.com/mailing-list/archive/download/

Read a directory and store it to filename YYYY-MM-DD::!dir!000root-file.

    pwget --prefix-date --overwrite --verbose http://www.example.com/dir/

To update newest version of the package, but only if there is none at disk
already. The B<--new> option instructs to find newer packages and the
filename is only used as a skeleton for files to look for:

    pwget --overwrite --skip-version --new --verbose \
        ftp://ftp.example.com/dir/packet-1.23.tar.gz

To overwrite file and add a date prefix to the file name:

    pwget --prefix-date --overwrite --verbose \
       http://www.example.com/file.pl

    --> YYYY-MM-DD::file.pl

To add date and WWW site prefix to the filenames:

    pwget --prefix-date --prefix-www --overwrite --verbose \
       http://www.example.com/file.pl

    --> YYYY-MM-DD::www.example.com::file.pl

Get all updated files under cnfiguration file's tag updates:

    pwget --verbose --overwrite --skip-version --new --tag updates
    pwget -v -o -s -n -T updates

Get files as they read in the configuration file to the current directory,
ignoring any C<lcd:> and C<save:> directives:

    pwget --config $HOME/config/pwget.conf /
        --no-lcd --no-save --overwrite --verbose \
        http://www.example.com/file.pl

To check configuration file, run the program with non-matching regexp and
it parses the file and checks the C<lcd:> directives on the way:

    pwget -v -r dummy-regexp

    -->

    pwget.DirectiveLcd: LCD [$EUSR/directory ...]
    is not a directory at /users/foo/bin/pwget line 889.


=head1 CONFIGURATION FILE

=head2 Comments

The configuration file is NOT Perl code. Comments start with hash character
(#).

=head2 Variables

At this point, variable expansions happen only in B<lcd:>. Do not try
to use them anywhere else, like in URLs.

Path variables for B<lcd:> are defined using following notation, spaces are
not allowed in VALUE part (no directory names with spaces). Varaible names
are case sensitive. Variables substitute environment variabales with the
same name. Environment variables are immediately available.


    VARIABLE = /home/my/dir         # define variable
    VARIABLE = $dir/some/file       # Use previously defined variable
    FTP      = $HOME/ftp            # Use environment variable

The right hand can refer to previously defined variables or existing
environment variables. Repeat, this is not Perl code although it may
look like one, but just an allowed syntax in the configuration file. Notice
that there is dollar to the right hand> when variable is referred, but no
dollar to the left hand side when variable is defined. Here is example
of a possible configuration file contant. The tags are hierarchically
ordered without a limit.

Warning: remember to use different variables names in separate
include files. All variables are global.

=head2 Include files

It is possible to include more configuration files with statement

    INCLUDE <path-to-file-name>

Variable expansions are possible in the file name. There is no limit how
many or how deep include structure is used. Every file is included only
once, so it is safe to to have multiple includes to the same file.
Every include is read, so put the most importat override includes last:

    INCLUDE <etc/pwget.conf>             # Global
    INCLUDE <$HOME/config/pwget.conf>    # HOME overrides it

A special C<THIS> tag means relative path of the current include file,
which makes it possible to include several files form the same
directory where a initial include file resides

    # Start of config at /etc/pwget.conf

    # THIS = /etc, current location
    include <THIS/pwget-others.conf>

    # Refers to directory where current user is: the pwd
    include <pwget-others.conf>

    # end

=head2 Configuraton file example

The configuration file can contain many <directoves:>, where
each directive end to a colon. The usage of each directory is best explained
by examining the configuration file below and reading the commentary
near each directive.

    #   $HOME/config/pwget.conf F- Perl pwget configuration file

    ROOT   = $HOME                      # define variables
    CONF   = $HOME/config
    UPDATE = $ROOT/updates
    DOWNL  = $ROOT/download

    #   Include more configuration files. It is possible to
    #   split a huge file in pieces and have "linux",
    #   "win32", "debian", "emacs" configurations in separate
    #   and manageable files.

    INCLUDE <$CONF/pwget-other.conf>
    INCLUDE <$CONF/pwget-more.conf>

    tag1: local-copies tag1: local      # multiple names to this category

        lcd:  $UPDATE                   # chdir directive

        #  This is show to user with option --verbose
        print: Notice, this site moved YYYY-MM-DD, update your bookmarks

        file://absolute/dir/file-1.23.tar.gz

    tag1: external

      lcd:  $DOWNL

      tag2: external-http

        http://www.example.com/page.html
        http://www.example.com/page.html save:/dir/dir/page.html

      tag2: external-ftp

        ftp://ftp.com/dir/file.txt.gz save:xx-file.txt.gz login:foo pass:passwd x:

        lcd: $HOME/download/package

        ftp://ftp.com/dir/package-1.1.tar.gz new:

      tag2: package-x

        lcd: $DOWNL/package-x

        #  Person announces new files in his homepage, download all
        #  announced files. Unpack everything (x:) and remove any
        #  existing directories (xopt:rm)

        http://example.com/~foo pregexp:\.tar\.gz$ x: xopt:rm

    # End of configuration file pwget.conf

=head1 LIST OF DIRECTIVES IN CONFIGURATION FILE

All the directives must in the same line where the URL is. The programs
scans lines and determines all options given in line for the URL.
Directives can be overridden by command line options.

=over 4

=item B<cnv:CONVERSION>

Currently only B<conv:text> is available.

Convert downloaded page to text. This option always needs either B<save:>
or B<rename:>, because only those directives change filename. Here is
an example:

    http://example.com/dir/file.html cnv:text save:file.txt
    http://example.com/dir/ pregexp:\.html cnv:text rename:s/html/txt/

A B<text:> shorthand directive can be used instead of B<cnv:text>.

=item B<cregexp:REGEXP>

Download file only if the content matches REGEXP. This is same as option
B<--Regexp-content>. In this example directory listing Emacs lisp packages
(.el) are downloaded but only if their content indicates that the Author is
Mr. Foo:

    http://example.com/index.html cregexp:(?i)author:.*Foo pregexp:\.el$

=item B<lcd:DIRECTORY>

Set local download directory to DIRECTORY (chdir to it). Any environment
variables are substituted in path name. If this tag is found, it replaces
setting of B<--Output>. If path is not a directory, terminate with error.
See also B<--Create-paths> and B<--no-lcd>.

=item B<login:LOGIN-NAME>

Ftp login name. Default value is "anonymous".

=item B<mirror:SITE>

This is relevant to Sourceforge only which does not allow direct
downloads with links. Visit project's Sourceforge homepage and see
which mirrors are available for downloading.

An example:

  http://sourceforge.net/projects/austrumi/files/austrumi/austrumi-1.8.5/austrumi-1.8.5.iso/download new: mirror:kent

=item B<new:>

Get newest file. This variable is reset to the value of B<--new> after the
line has been processed. Newest means, that an C<ls> command is run in the
ftp, and something equivalent in HTTP "ftp directories", and any files that
resemble the filename is examined, sorted and heurestically determined
according to version number of file which one is the latest. For example
files that have version information in YYYYMMDD format will most likely to
be retrieved right.

Time stamps of the files are not checked.

The only requirement is that filename C<must> follow the universal version
numbering standard:

    FILE-VERSION.extension      # de facto VERSION is defined as [\d.]+

    file-19990101.tar.gz        # ok
    file-1999.0101.tar.gz       # ok
    file-1.2.3.5.tar.gz         # ok

    file1234.txt                # not recognized. Must have "-"
    file-0.23d.tar.gz           # warning, letters are problematic

Files that have some alphabetic version indicator at the end of
VERSION may not be handled correctly. Contact the developer and inform
him about the de facto standard so that files can be retrieved
more intelligently.

I<NOTE:> In order the B<new:> directive to know what kind of files to
look for, it needs a file tamplate. You can use a direct link to some
filename. Here the location "http://www.example.com/downloads" is
examined and the filename template used is took as "file-1.1.tar.gz"
to search for files that might be newer, like "file-9.1.10.tar.gz":

  http://www.example.com/downloads/file-1.1.tar.gz new:

If the filename appeard in a named page, use directive B<file:> for
template. In this case the "download.html" page is examined for files
looking like "file.*tar.gz" and the latest is searched:

  http://www.example.com/project/download.html file:file-1.1.tar.gz new:

=item B<overwrite:> B<o:>

Same as turning on B<--overwrite>

=item B<page:>

Read web page and apply commands to it. An example: contact the root page
and save it:

   http://example.com/~foo page: save:foo-homepage.html

In order to find the correct information from the page, other
directives are usually supplied to guide the searching.

1) Adding directive C<pregexp:ARCHIVE-REGEXP> matches the A HREF links
in the page.

2) Adding directive B<new:> instructs to find newer VERSIONS of the file.

3) Adding directive C<file:DOWNLOAD-FILE> tells what template to use
to construct the downloadable file name. This is needed for the
C<new:> directive.

4) A directive C<vregexp:VERSION-REGEXP> matches the exact location in
the page from where the version information is extracted. The default
regexp looks for line that says "The latest version ... is ... N.N".
The regexp must return submatch 2 for the version number.

AN EXAMPLE

Search for newer files from a HTTP directory listing. Examine page
http://www.example.com/download/dir for model C<package-1.1.tar.gz>
and find a newer file. E.g. C<package-4.7.tar.gz> would be downloaded.

    http://www.example.com/download/dir/package-1.1.tar.gz new:

AN EXAMPLE

Search for newer files from the content of the page. The directive
B<file:> acts as a model for filenames to pay attention to.

    http://www.example.com/project/download.html new: pregexp:tar.gz file:package-1.1.tar.gz

AN EXAMPLE

Use directive B<rename:> to change the filename before soring it on
disk. Here, the version number is attached to the actila filename:

    file.txt-1.1
    file.txt-1.2

The directived needed would be as follows; entries have been broken to
separate lines for legibility:

    http://example.com/files/
    pregexp:\.el-\d
    vregexp:(file.el-([\d.]+))
    file:file.el-1.1
    new:
    rename:s/-[\d.]+//

This effectively reads: "See if there is new version of something that
looks like file.el-1.1 and save it under name file.el by deleting the
extra version number at the end of original filename".

AN EXAMPLE

Contact absolute B<page:> at http://www.example.com/package.html and
search A HREF urls in the page that match B<pregexp:>. In addition, do
another scan and search the version number in the page from thw
position that match B<vregexp:> (submatch 2).

After all the pieces have been found, use template B<file:> to make
the retrievable file using the version number found from B<vregexp:>.
The actual download location is combination of B<page:> and A HREF
B<pregexp:> location.

The directived needed would be as follows; entries have been broken to
separate lines for legibility:

    http://www.example.com/~foo/package.html
    page:
    pregexp: package.tar.gz
    vregexp: ((?i)latest.*?version.*?\b([\d][\d.]+).*)
    file: package-1.3.tar.gz
    new:
    x:

An example of web page where the above would apply:

    <HTML>
    <BODY>

    The latest version of package is <B>2.4.1</B> It can be
    downloaded in several forms:

        <A HREF="download/files/package.tar.gz">Tar file</A>
        <A HREF="download/files/package.zip">ZIP file

    </BODY>
    </HTML>

For this example, assume that C<package.tar.gz> is a symbolic link
pointing to the latest release file C<package-2.4.1.tar.gz>. Thus the
actual download location would have been
C<http://www.example.com/~foo/download/files/package-2.4.1.tar.gz>.

Why not simply download C<package.tar.gz>? Because then the program
can't decide if the version at the page is newer than one stored on
disk from the previous download. With version numbers in the file
names, the comparison is possible.

=item B<page:find>

FIXME: This opton is obsolete. do not use.

THIS IS FOR HTTP only. Use Use directive B<regexp:> for FTP protocls.

This is a more general instruction than the B<page:> and B<vregexp:>
explained above.

Instruct to download every URL on HTML page matching B<pregexp:RE>. In
typical situation the page maintainer lists his software in the
development page. This example would download every tar.gz file in the
page. Note, that the REGEXP is matched against the A HREF link
content, not the actual text that is displayed on the page:

    http://www.example.com/index.html page:find pregexp:\.tar.gz$

You can also use additional B<regexp-no:> directive if you want to exclude
files after the B<pregexp:> has matched a link.

    http://www.example.com/index.html page:find pregexp:\.tar.gz$ regexp-no:desktop

=item B<pass:PASSWORD>

For FTP logins. Default value is C<nobody@example.com>.

=item B<pregexp:RE>

Search A HREF links in page matching a regular expression. The regular
expression must be a single word with no whitespace. This is
incorrect:

    pregexp:(this regexp )

It must be written as:

    pregexp:(this\s+regexp\s)

=item B<print:MESSAGE>

Print associated message to user requesting matching tag name.
This directive must in separate line inside tag.

    tag1: linux

      print: this download site moved 2002-02-02, check your bookmarks.
      http://new.site.com/dir/file-1.1.tar.gz new:

The C<print:> directive for tag is shown only if user turns on --verbose
mode:

    pwget -v -T linux

=item B<rename:PERL-CODE>

Rename each file using PERL-CODE. The PERL-CODE must be full perl program
with no spaces anywhere. Following variables are available during the
eval() of code:

    $ARG = current file name
    $url = complete url for the file
    The code must return $ARG which is used for file name

For example, if page contains links to .html files that are in fact
text files, following statement would change the file extensions:

    http://example.com/dir/ page:find pregexp:\.html rename:s/html/txt/

You can also call function C<MonthToNumber($string)> if the filename
contains written month name, like <2005-February.mbox>.The function will
convert the name into number. Many mailing list archives can be donwloaded
cleanly this way.

    #  This will download SA-Exim Mailing list archives:
    http://lists.merlins.org/archives/sa-exim/ pregexp:\.txt$ rename:$ARG=MonthToNumber($ARG)

Here is a more complicated example:

    http://www.contactor.se/~dast/svnusers/mbox.cgi pregexp:mbox.*\d$ rename:my($y,$m)=($url=~/year=(\d+).*month=(\d+)/);$ARG="$y-$m.mbox"

Let's break that one apart. You may spend some time with this example
since the possiblilities are limitless.

    1. Connect to page
       http://www.contactor.se/~dast/svnusers/mbox.cgi

    2. Search page for URLs matching regexp 'mbox.*\d$'. A
       found link could match hrefs like this:
       http://svn.haxx.se/users/mbox.cgi?year=2004&month=12

    3. The found link is put to $ARG (same as $_), which can be used
       to extract suitable mailbox name with a perl code that is
       evaluated. The resulting name must apear in $ARG. Thus the code
       effectively extract two items from the link to form a mailbox
       name:

        my ($y, $m) = ( $url =~ /year=(\d+).*month=(\d+)/ )
        $ARG = "$y-$m.mbox"

        => 2004-12.mbox

Just remember, that the perl code that follows C<rename:> directive
B<must> must not contain any spaces. It all must be readable as one
string.

=item B<regexp:REGEXP>

Get all files in ftp directory matching regexp. Directive B<save:> is
ignored.

=item B<regexp-no:REGEXP>

After the C<regexp:> directive has matched, exclude files that match
directive B<regexp-no:>

=item B<Regexp:REGEXP>

This option is for interactive use. Retrieve all files from HTTP or FTP
site which match REGEXP.

=item B<save:LOCAL-FILE-NAME>

Save file under this name to local disk.

=item B<tagN:NAME>

Downloads can be grouped under C<tagN> so that e.g. option B<--tag1> would
start downloading files from that point on until next C<tag1> is found.
There are currently unlimited number of tag levels: tag1, tag2 and tag3, so
that you can arrange your downlods hierarchially in the configuration file.
For example to download all Linux files rhat you monitor, you would give
option B<--tag linux>. To download only the NT Emacs latest binary, you
would give option B<--tag emacs-nt>. Notice that you do not give the
C<level> in the option, program will find it out from the configuration
file after the tag name matches.

The downloading stops at next tag of the C<same level>. That is, tag2 stops
only at next tag2, or when upper level tag is found (tag1) or or until end of
file.

    tag1: linux             # All Linux downlods under this category

        tag2: sunsite    tag2: another-name-for-this-spot

        #   List of files to download from here

        tag2: ftp.funet.fi

        #   List of files to download from here

    tag1: emacs-binary

        tag2: emacs-nt

        tag2: xemacs-nt

        tag2: emacs

        tag2: xemacs

=item B<x:>

Extract (unpack) file after download. See also option B<--unpack> and
B<--no-extract> The archive file, say .tar.gz will be extracted the file in
current download location. (see directive B<lcd:>)

The unpack procedure checks the contents of the archive to see if
the package is correctly formed. The de facto archive format is

    package-N.NN.tar.gz

In the archive, all files are supposed to be stored under the proper
subdirectory with version information:

    package-N.NN/doc/README
    package-N.NN/doc/INSTALL
    package-N.NN/src/Makefile
    package-N.NN/src/some-code.java

C<IMPORTANT:> If the archive does not have a subdirectory for all files, a
subdirectory is created and all items are unpacked under it. The defualt
subdirectory name in constructed from the archive name with currect date
stamp in format:

    package-YYYY.MMDD

If the archive name contains something that looks like a version number,
the created directory will be constructed from it, instead of current date.

    package-1.43.tar.gz    =>  package-1.43

=item B<xx:>

Like directive B<x:> but extract the archive C<as is>, without
checking content of the archive. If you know that it is ok for the archive
not to include any subdirectories, use this option to suppress creation
of an artificial root package-YYYY.MMDD.

=item B<xopt:rm>

This options tells to remove any previous unpack directory.

Sometimes the files in the archive are all read-only and unpacking the
archive second time, after some period of time, would display

    tar: package-3.9.5/.cvsignore: Could not create file:
    Permission denied

    tar: package-3.9.5/BUGS: Could not create file:
    Permission denied

This is not a serious error, because the archive was already on disk and
tar did not overwrite previous files. It might be good to inform the
archive maintainer, that the files have wrong permissions. It is customary
to expect that distributed packages have writable flag set for all files.

=back

=head1 ERRORS

Here is list of possible error messages and how to deal with them.
Turning on  B<--debug> will help to understand how program has
interpreted the configuration file or command line options. Pay close
attention to the generated output, because it may reveal that
a regexp for a site is too lose or too tight.

=over 4

=item B<ERROR {URL-HERE} Bad file descriptor>

This is "file not found error". You have written the filename incorrectly.
Double check the configuration file's line.

=back

=head1 BUGS AND LIMITATIONS

C<Sourceforge note>: To download archive files from Sourceforge
requires some trickery because of the redirections and load balancers
the site uses. The Sourceforge page have also undergone many changes
during their existence. Due to these changes there exists an ugly hack
in the program to use wget(1) to get certain infomation from the site.
This could have been implemented in pure Perl, but as of now the
developer hasn't had time to remove the wget(1) dependency. No doubt,
this is an ironic situation to use wget(1). You you have Perl skills,
go ahead and look at UrlHttGet(). UrlHttGetWget() and sen patches.

The program was initially designed to read options from one line. It
is unfortunately not possible to change the program to read
configuration file directives from multiple lines, e.g. by using
backslashes (\) to indicate contuatinued line.

=head1 ENVIRONMENT

Variable C<PWGET_CFG> can point to the root configuration file. The
configuration file is read at startup if it exists.

    export PWGET_CFG=$HOME/conf/pwget.conf     # /bin/hash syntax
    setenv PWGET_CFG $HOME/conf/pwget.conf     # /bin/csh syntax

=head1 EXIT STATUS

Not defined.

=head1 DEPENDENCIES

External utilities:

    wget(1)   only needed for Sourceforge.net downloads
              see BUGS AND LIMITATIONS

Non-core Perl modules from CPAN:

    LWP::UserAgent
    Net::FTP

The following modules are loaded in run-time only if directive
B<cnv:text> is used. Otherwise these modules are not loaded:

    HTML::Parse
    HTML::TextFormat
    HTML::FormatText

This module is loaded in run-time only if HTTPS scheme is used:

    Crypt::SSLeay

=head1 SEE ALSO

lwp-download(1)
lwp-mirror(1)
lwp-request(1)
lwp-rget(1)
wget(1)

=head1 AUTHOR

Jari Aalto

=head1 LICENSE AND COPYRIGHT

Copyright (C) 1996-2013 Jari Aalto

This program is free software; you can redistribute and/or modify
program under the terms of GNU General Public license either version 2
of the License, or (at your option) any later version.

=cut

sub Help (;$ $)
{
    my $id   = "$LIB.Help";
    my $msg  = shift;  # optional arg, why are we here...
    my $type = shift;  # optional arg, type

    if ( $type eq -html )
    {
        pod2html $PROGRAM_NAME;
    }
    elsif ( $type eq -man )
    {
	eval { require Pod::Man; 1 }
	    or die "$id: Cannot generate Man: $EVAL_ERROR";

        # Other option: name, section, release
        #
        my %options;
        $options{center} = 'Perl pwget URL fetch utility';

        my $parser = Pod::Man->new(%options);
        $parser->parse_from_file ($PROGRAM_NAME);
    }
    else
    {
        system "pod2text $PROGRAM_NAME";
    }

    exit 0;
}

# ****************************************************************************
#
#   DESCRIPTION
#
#
#
#   INPUT PARAMETERS
#
#       $path       Path name
#       $type       -win32      convert to win32 path.
#                   -cygwin     convert to cygwin path.
#
#   RETURN VALUES
#
#
#
# ****************************************************************************

sub PathConvert ($;$)
{
    my $id = "$LIB.PathConvertDosToCygwin";

    local $ARG  = shift;
    my    $type = shift;

    my $ret = $ARG;

    if ( /^([a-z]):(.*)/i  and  $type eq -cygwin )
    {
        my $dir  = $1;
        my $path = $2;

        $ret = "/cygdrive/\L$dir\E$path";

        $ret =~ s,\\,/,g;
    }

    $ret;
}

# ****************************************************************************
#
#   DESCRIPTION
#
#       Determine OS and convert path to correct Win32 environment.
#       Cygwin perl or to Win32 Activestate perl
#
#   INPUT PARAMETERS
#
#
#
#   RETURN VALUES
#
#
#
# ****************************************************************************

sub PathConvertSmart ($)
{
    my $id     = "$LIB.PathConvertSmart";
    local ($ARG) = @ARG;

    if ( $CYGWIN_PERL )
    {
        #   In win32, you could define environment variables as
        #   C:\something\like, but that's not understood under cygwin.

        $ARG = PathConvert $ARG, -cygwin;
    }

    my $home = $ENV{HOME};

    s,~,$home,;
    s,\Q$HOME,$home,;

    $ARG;
}

# ****************************************************************************
#
#   DESCRIPTION
#
#       Return version string
#
#   INPUT PARAMETERS
#
#       none
#
#   RETURN VALUES
#
#       string
#
# ****************************************************************************

sub Version ()
{
    "$VERSION";
}

sub VersionInfo ()
{
    Version() . " $AUTHOR $LICENSE $URL"
}

sub VersionPrint ()
{
    print( VersionInfo() . "\n");
    exit 0;
}

# ************************************************************** &args *******
#
#   DESCRIPTION
#
#       Read and interpret command line arguments
#
#   INPUT PARAMETERS
#
#       none
#
#   RETURN VALUES
#
#       none
#
# ****************************************************************************

sub HandleCommandLineArgs ()
{
    # ............................................... local variables ...

    my $id = "$LIB.HandleCommandLineArgs";

    # .......................................... command line options ...

    use vars qw				# declare global variables
    (
        $CFG_FILE_NEEDED
        $CHECK_NEWEST
        $CONTENT_REGEXP
        $DIR_DATE
        $EXTRACT
        $FIREWALL
        $LCD_CREATE
        $MIRROR
        $NO_EXTRACT
        $NO_LCD
        $NO_SAVE
        $OUT_DIR
        $OVERWRITE
        $POSTFIX
        $PREFIX
        $PREFIX_DATE
        $PREFIX_WWW
        $PROXY
        $PWGET_CFG
        $SITE_REGEXP
        $SKIP_VERSION
        $SLEEP_SECONDS
        $STDOUT
        $TAG_REGEXP
        $URL_REGEXP

        @CFG_FILE
        @TAG_LIST
        $debug
        $test
        $verb
    );

    $CFG_FILE_NEEDED = 0;
    $FIREWALL        = "";
    $OVERWRITE       = 0;

    # .................................................... read args ...

    Getopt::Long::config( qw
    (
        no_ignore_case
        no_ignore_case_always
    ));

    my ( $version, $help, $helpHTML, $helpMan, $selfTest, $chdir );

    GetOptions      # Getopt::Long
    (
          "A|regexp-content=s"  => \$CONTENT_REGEXP
        , "chdir=s"         => \$chdir
        , "c|config:s"      => \@CFG_FILE
        , "C|create-paths"  => \$LCD_CREATE
        , "dry-run"         => \$test
        , "d|debug:i"       => \$debug
        , "D|prefix-date"   => \$PREFIX_DATE
        , "extract"         => \$EXTRACT
        , "firewall=s"      => \$FIREWALL
        , "help-html"       => \$helpHTML
        , "help-man"        => \$helpMan
        , "h|help"          => \$help
        , "mirror=s"        => \$MIRROR
        , "no-extract"      => \$NO_EXTRACT
        , "no-lcd"          => \$NO_LCD
        , "no-save"         => \$NO_SAVE
        , "n|new"           => \$CHECK_NEWEST
        , "output:s"        => \$OUT_DIR
        , "overwrite"       => \$OVERWRITE
        , "postfix:s"       => \$POSTFIX
        , "prefix:s"        => \$PREFIX
        , "proxy=s"         => \$PROXY
        , "r|regexp=s"      => \$SITE_REGEXP
        , "R|config-regexp=s" => \$URL_REGEXP
        , "selftest"        => \$selfTest
        , "skip-version"    => \$SKIP_VERSION
        , "sleep:i"         => \$SLEEP_SECONDS
        , "stdout"          => \$STDOUT
        , "t|tag=s"         => \@TAG_LIST
        , "T|test"          => \$test
        , "v|verbose:i"     => \$verb
        , "V|version"       => \$version
        , "W|prefix-www"    => \$PREFIX_WWW
    );

    if ( defined $debug )
    {
	$debug = 1 unless $debug;
    }

    if ( defined $verb )
    {
	$verb = 1 unless $verb;
    }

    $verb = 5           if $debug;

    #   set verbose to 1, if debug is on. Set to full verbose if
    #   debug is higher than 2.

    $debug and $verb == 0  and $verb = 1;
    $debug > 2             and $verb = 10;

    $version    and  VersionPrint();
    $helpHTML   and  Help( undef, -html );
    $helpMan    and  Help( undef, -man );
    $help       and  Help();

    $selfTest   and SelfTest();

    $NO_LCD     = 0   unless defined $NO_LCD;
    $NO_SAVE    = 0   unless defined $NO_SAVE;
    $NO_EXTRACT = 0   unless defined $NO_EXTRACT;

    if ( $chdir )
    {
        unless ( chdir $chdir )
        {
            die "$id: CHDIR [$chdir] fail. $ERRNO";
        }
    }

<<<<<<< HEAD
    if ( defined $URL_REGEXP  or  @TAG_LIST and @TAG_LIST )
=======
    if ( defined $URL_REGEXP  or  (@TAG_LIST and @TAG_LIST) )
>>>>>>> 01c35965
    {
        $CFG_FILE_NEEDED = -yes;
    }

    if ( defined $URL_REGEXP  and  @TAG_LIST )
    {
        die "You can't use both --tag and --regexp options.";
    }

    if ( defined $PROXY )
    {
        $ARG = $PROXY;

        if ( not m,^http://, )
        {
            $debug  and  print "$id: Adding http:// to proxy $PROXY\n";
            $ARG = "http://" . $ARG;
        }

        if ( not m,/$, )
        {
            $debug  and  print "$id: Adding trailing / to proxy $PROXY\n";
            $ARG .= "/";
        }

        $PROXY = $ARG;
        $debug  and  print "$id: PROXY $PROXY\n";
    }

    if ( @TAG_LIST )
    {
        #   -s -t -n tag   --> whoopos....


        if ( grep /^-/ , @TAG_LIST )
        {
            die "$id: --tag option argument was an option: @TAG_LIST\n";
        }

        $TAG_REGEXP = '\btag(\d+):\s*(\S+)';
    }

    if  (
            not @CFG_FILE
            and ( @TAG_LIST or $URL_REGEXP )
        )
    {

        unless ( defined $PWGET_CFG )
        {
            die "$id: No environment variable PWGET_CFG defined. "
                , "Need --config FILE where to search."
                ;
        }

        my $file = PathConvertSmart $PWGET_CFG;

        unless ( -r $file )
        {
            die "$id: PWGET_CFG is not readable [$file]"
		. " for regexp match 'URL_REGEXP'";
        }

        $verb  and  print "$id: Using default config file $file\n";

        push @CFG_FILE, $file;
    }

    $debug  and   @CFG_FILE  and  print "$id: Config file [@CFG_FILE]\n";

    # Do not remove this comment, it is for Emacs font-lock-mode
    # to handle hairy perl fontification right.
    #font-lock * s/*/
}
# ****************************************************************************
#
#   DESCRIPTION
#
#       Convert month names to numbers in string.
#
#   INPUT PARAMETERS
#
#       $str    Like "2005-February.txt"
#
#   RETURN VALUES
#
#       $       Like "2005-02.txt" is no changes.
#
# ****************************************************************************

sub MonthToNumber ($)
{
    local $ARG = shift;

    my %hash =
    (
        'Jan(uary)?'      => '01'
        , 'Feb(ruary)?'   => '02'
        , 'Mar(ch)?'      => '03'
        , 'Apr(il)?'      => '04'
        , 'May'           => '05'
        , 'Jun(e)?'       => '06'
        , 'Jul(y)?'       => '07'
        , 'Aug(ust)?'     => '08'
        , 'Oct(ober)?'    => '09'
        , 'Sep(tember)?'  => '10'
        , 'Nov(ember)?'   => '11'
        , 'Dec(ember)?'   => '12'
    );

    while ( my($re, $month) = each %hash )
    {
        s/$re/$month/i;
    }

    $ARG;
}

# ****************************************************************************
#
#   DESCRIPTION
#
#       Find out the temporary directory
#
#   INPUT PARAMETERS
#
#       none
#
#   RETURN VALUES
#
#       $       temporary directory
#
# ****************************************************************************

sub TempDir ()
{
    my $id         = "$LIB.TempDir";

    local $ARG;

    if ( defined $TEMPDIR  and  -d $TEMPDIR)
    {
        $ARG = $TEMPDIR;
    }
    elsif ( defined $TEMP  and  -d $TEMP)
    {
        $ARG = $TEMP;
    }
    elsif ( -d "/tmp" )
    {
        $ARG = "/tmp";
    }
    elsif ( -d "c:/temp" )
    {
        $ARG = "c:/temp"
    }
    elsif ( -d "$HOME/temp" )
    {
        $verb and
          print "$id: [WARNING] using HOME/tmp, make sure you have disk space";

        $ARG = "$HOME/temp";
    }
    else
    {
        die "$id:  Can't find temporary directory. Please set TEMPDIR."
    }

    if ( $ARG  and not -d  )
    {
        die "$id: Temporary directory found is invalid: [$ARG]";
    }

    s,[\\/]$,,;         # Delete trailing slash
    s,\\,/,g;           # Unix slashes in this Perl code

    $debug  and  print "$id: $ARG\n";

    $ARG;
}

# ****************************************************************************
#
#   DESCRIPTION
#
#       Remove duplicate entries from list. Empty values are removed too.
#
#   INPUT PARAMETERS
#
#       @list
#
#   RETURN VALUES
#
#       @list
#
# ****************************************************************************

sub ListRemoveDuplicates (@)
{
    my $id   = "$LIB.FilterDuplicates";
    my @list = @ARG;

    $debug  and  print "$id: [@list]\n";

    if ( @list )
    {
        my %hash;
        @hash{ @list }++;

        @list = grep /\S/, keys %hash;

    }

    @list;
}

# ****************************************************************************
#
#   DESCRIPTION
#
#       Return temporary process file
#
#   INPUT PARAMETERS
#
#       none
#
#   RETURN VALUES
#
#       $       temporary filename
#
# ****************************************************************************

sub TempFile ()
{
    my $id  = "$LIB.TempFile";

    my $ret = TempDir() . basename($PROGRAM_NAME) . "-" . $PROCESS_ID;

    $debug  and  print "$id: $ret\n";

    $ret;
}

# ****************************************************************************
#
#   DESCRIPTION
#
#       Write file to stdout
#
#   INPUT PARAMETERS
#
#       $file
#
#   RETURN VALUES
#
#       none
#
# ****************************************************************************

sub Stdout ( $ )
{
    my $id    = "$LIB.Stdout";
    my($file) = @ARG;

    local *FILE;

    unless ( open FILE, "< $file" )
    {
        warn "$id: Can't STDOUT $file $ERRNO";
    }
    else
    {
        print <FILE>;
        close FILE;
    }
}

# ****************************************************************************
#
#   DESCRIPTION
#
#       Fix the filename to correct OS version ( win32 /Cygwin / DOS )
#       This is needed when calling external programs that take file arguments.
#
#   INPUT PARAMETERS
#
#       $file
#
#   RETURN VALUES
#
#       $file   Converted file
#
# ****************************************************************************

sub MakeOSfile ( $ )
{
    my $id      = "$LIB.MakeOSfile";
    local($ARG) = @ARG;

    if ( $WIN32 )
    {
        if ( defined $SHELL  )
        {
            $debug  and  print "$id: SHELL = $SHELL\n";

            if ( $SHELL =~ /sh/i )  # bash.exe
            {
                #       This is Win32/Cygwin, which needs c:/  --> /cygdrive/c/

                if ( /^(.):(.*)/ )  #font s/
                {
                    $ARG = "/cygdrive/$1/$2";
                    s,\\,/,g;
                    s,//,/,g;
                }
            }
        }
        else
        {
            s,/,\\,g;           # Win32 likes backslashes more
        }
    }

    $debug  and  print "$id: $ARG\n";

    $ARG;
}

# ****************************************************************************
#
#   DESCRIPTION
#
#       Return ISO 8601 date YYYY-MM-DD
#
#   INPUT PARAMETERS
#
#       $format     [optional] If "-version", return in format YYYY.MMDD
#
#   RETURN VALUES
#
#       $str        Date string
#
# ****************************************************************************

sub DateYYYY_MM_DD (; $)
{
    my $id       = "$LIB.DateYYYY_MM_DD";
    my ($format) = @ARG;


    my (@time)    = localtime(time);
    my $YY        = 1900 + $time[5];
    my ($DD, $MM) = @time[3,4];
#   my ($mm, $hh) = @time[1,2];

    $debug > 3 and  print "$id: @time\n";

    #   Month(MM) counts from zero

    my $ret;

    if ( defined $format  and  $format eq -version )
    {
        $ret = sprintf "%d.%02d%02d", $YY, $MM + 1, $DD;
    }
    else
    {
        $ret = sprintf "%d-%02d-%02d", $YY, $MM + 1, $DD;
    }

    $debug > 3  and  print "$id: RET $ret\n";

    $ret;
}

# ****************************************************************************
#
#   DESCRIPTION
#
#       Print variables in hash
#
#   INPUT PARAMETERS
#
#       $name       name of the hash
#       %hash       content of hash
#
#   RETURN VALUES
#
#       none
#
# ****************************************************************************

sub PrintHash ( $ % )
{
    my $id             = "$LIB.PrintHash";
    my ($name, %hash ) = @ARG;

    print "$id: hash [$name] contents\n";

    for my $key ( sort keys %hash )
    {
        my $val = $hash{ $key };
        printf "%-20s = %s\n", $key, $val;
    }
}

# ****************************************************************************
#
#   DESCRIPTION
#
#       Remove duplicates.
#
#   INPUT PARAMETERS
#
#	@	    List of values.
#
#   RETURN VALUES
#
#	@	    List of values.
#
# ****************************************************************************

sub ListUnique ( @ )
{
    my $id     = "$LIB.ListUnique";

    $debug > 2 and print "$id: INPUT\n", join("\n", @ARG), "\n";

    my %hash;

    local $ARG;

    # does no longer work in latest Perl:
    # @hash{ @ARG }++;

    for (@ARG)
    {
	$hash{$ARG} = 1;
    }

    my @ret = sort keys %hash;

    $debug > 1 and print "$id: RET\n", join("\n", @ret), "\n";

    @ret;
}

# ****************************************************************************
#
#   DESCRIPTION
#
#       Print download progress
#
#   INPUT PARAMETERS
#
#       $url        Site from where to download
#       $prefix     String to print
#       $index      current count
#       $total      total
#
#   RETURN VALUES
#
#       string      indicator message
#
# ****************************************************************************

{
    my %staticDone;

sub DownloadProgress ($$ $$ $)
{
    my $id  = "$LIB.DownloadProgress";
    my ( $site, $url, $prefix, $index, $total ) = @ARG;

    if ( $verb )
    {
        if ( $total > 1 )
        {
            sprintf $prefix .  " %3d%% (%2d/%d) "
                , int ( $index * 100 / $total )
                , $index
                , $total
                ;
        }
        else
        {
            unless ( exists $staticDone{$site}  )
            {
                $staticDone{$site} = 1;
                $prefix;
            }
        }
    }
}}

# ****************************************************************************
#
#   DESCRIPTION
#
#       Expand variable by substituting any Environment variables in it.
#
#   INPUT PARAMETERS
#
#       $string     Path information, like $HOME/.example
#       $str        Original line; full string from configuration file.
#
#   RETURN VALUES
#
#       string      Expanded path.
#
# ****************************************************************************

sub ExpandVars ($; $)
{
    my $id         = "$LIB.ExpandVars";
    local $ARG     = shift;
    my   $origline = shift;

    $debug  > 2 and print "$id: input $ARG [$origline]\n";

    return $ARG    unless /\$[a-z]/i;   # nothing to do

    my $orig    = $ARG;

    #   We must substitute environment variables so that the
    #   longest are handled first. An example of the problem using
    #   variable: $FTP_DIR_THIS/here.
    #
    #       FTP_DIR      = one
    #       FTP_DIR_THIS = two
    #
    #       --> one_THIS/here

    my @keys = sort { length $b <=> length $a } keys %ENV;
    my $value;

    for my $key ( @keys )
    {
        next unless $key =~ /[a-z]/i;                 # ignore odd "__" env vars

        $value = $ENV{$key};

        if ( /$key/  and  $value ne "" )              #font s/
        {
            $debug  > 2 and print  "$id $ARG substituting key $key => $value\n";

            s/\$$key/$value/;                         #font s/;
        }
    }

    #   The env variables may contain leading slashes, get rid of them.
    #   Or there may be "doubles"; fix them.
    #
    #   [$ENV = /dir/ ]
    #   $ENV/path   --> /dir//path
    #

    s,//+,/,   unless /(http|ftp):/i;

    $debug  > 2 and print "$id: after loop $orig ==> $ARG\n";

    if ( /\$/ )
    {
        # PrintHash "ENV", %ENV;
        die "$id: [ERROR]. Check environment. Expansion did not "
          , "find variable(s): $orig\n";
    }

    #   Convert to Unix paths

    s,\\,/,g;

    $ARG;
}

# ****************************************************************************
#
#   DESCRIPTION
#
#       Evaluate perl code and return result.
#
#   INPUT PARAMETERS
#
#       $url        text to put variable $url
#       $text       The text to be placed to variable $ARG
#       $code       Perl code to manipulate $ARG
#       $flag       non-empty: Do not return empty values, if the perl
#                   code didn]t set ARG at all, then return original TEXT
#
#   RETURN VALUES
#
#       $text
#
# ****************************************************************************

sub EvalCode ($ $ ; $)
{
    my $id = "$LIB.EvalCode";
    my ($url, $text, $code, $flag ) = @ARG;
    my $ret = $text;

    #   Variable $url is seen to CODE if it wants to use it

    $debug  and  print "$id: ARG $ARG EVAL $code\n";

    return $ret unless $code;

    #  Wrap this inside private block, so that user defined
    #  $code can execute in safe environment. E.g he can
    #  define his own variables and they willnot affect the program
    #  afterwards.

    {
        local $ARG  = $text;
        eval $code;

        if ( $EVAL_ERROR )
        {
            warn "$id: eval-fail ARG [$ARG] CODE [$code] $EVAL_ERROR";
            $ARG = $text;
        }

        if ( not $ARG  and $flag )
        {
            $debug  and  print "$id: ARG [$ARG] is empty [$code]\n";
            $ARG = $text;
        }
        elsif ( $ARG )
        {
            $ret = $ARG;
        }
    }

    $debug   and print "$id: RET $ret\n";

    $ret;
}

# ****************************************************************************
#
#   DESCRIPTION
#
#       Check sourceforge special. The sourceofrge site does not publish
#       direct download links. Check if this is one of those. And example:
#
#   INPUT PARAMETERS
#
#       string
#
#   RETURN VALUES
#
#       0       No
#       1       Yes
#
# ****************************************************************************

sub IsSourceforgeDownload ($)
{
    my $id = "$LIB.IsSourceforgeDownload";
    local $ARG = shift;

    m,(?:sourceforge|sf)\.net.*/download$,;
}

# ****************************************************************************
#
#   DESCRIPTION
#
#       Check if HTML::Parse and HTML::FormatText libraries are available
#
#   INPUT PARAMETERS
#
#       none
#
#   RETURN VALUES
#
#       0       Error
#       1       Ok, support present
#
# ****************************************************************************

sub IsLibHTML ()
{
    my $id       = "$LIB.IsLibHTML";
    my $error    = 0;
    $EVAL_ERROR  = '';

    local *LoadLib = sub ($)
    {
        my $lib = shift;

        eval "use $lib";

        if ( $EVAL_ERROR )
        {
            warn "$id: $lib not available [$EVAL_ERROR]\n";
            $error++;
        }
    };

    LoadLib( "HTML::Parse");
    LoadLib( "HTML::FormatText");

    return 0 if $error;
    1;
}

# ****************************************************************************
#
#   DESCRIPTION
#
#       convert html into ascii
#
#   INPUT PARAMETERS
#
#       @lines
#
#   RETURN VALUES
#
#       @txt
#
# ****************************************************************************

{
    my $staticLibCheck = 0;
    my $staticLibOk    = 0;

sub Html2txt (@)
{
    my $id        = "$LIB.Html2txt";
    my (@list)    = @ARG;


    my @ret       = @list;

    unless ( $staticLibCheck )
    {
        $staticLibOk    = IsLibHTML();
        $staticLibCheck = 1;

        unless ( $staticLibOk )
        {
            warn "$id: No HTML to TEXT conversion available.";
        }
    }

    #   Library was not found, nothing to do

    return unless $staticLibOk;

    if ( not @list )
    {
        $verb  and  print "$id: Empty content";
    }
    elsif ( $staticLibCheck )
    {
        my $formatter = new HTML::FormatText
                        ( leftmargin => 0, rightmargin => 76);

        # my $parser = HTML::Parser->new();
        # $parser->parse( join '', @list );
        # $parser-eof();

        # $HTML::Parse::WARN = 1;

        my $html = parse_html( join '', @list );

        $verb  and  print "$id: Making conversion\n";

        @ret = ( $formatter->format($html) );

        $html->delete();        # mandatory to free memory
    }

    @ret;
}}

# ****************************************************************************
#
#   DESCRIPTION
#
#       Return File content
#
#   INPUT PARAMETERS
#
#       $file
#       $join       [optional] If set, then the file is read as one big
#                   string. The value is the first argument in return array.
#
#   RETURN VALUES
#
#       (\@lines, $status)
#
# ****************************************************************************

sub FileRead ( $; $ )
{
    my $id   = "$LIB.FileRead";
    my $file = shift;
    my $join = shift;

    my $status = 0;
    my @ret;
    local *FILE;

    #   Convert path to Unix format

    $file =~ s,\\,/,g;

    if ( $file =~ /^~/ )
    {
        # must expand ~/dir  and ~user/dir contructs with shell

        my $expanded = qx(echo $file);

        $debug and  print "$id: EXPANDED by shell: $file => $expanded\n";

        $file = $expanded;
    }

    unless ( open FILE, "< $file" )
    {
        $status = $ERRNO;
        warn "$id: FILE [$file] $ERRNO";
    }
    else
    {
        if ( $join )
        {
            $ret[0] = join '', <FILE>;
        }
        else
        {
            @ret = <FILE>;
        }

        close FILE;
    }

    $debug  and  print "$id: [$file] status [$status]\n";


    \@ret, $status;
}

# ****************************************************************************
#
#   DESCRIPTION
#
#       Write File content
#
#   INPUT PARAMETERS
#
#       $file
#       @lines
#
#   RETURN VALUES
#
#       $status     true, ERROR
#
# ****************************************************************************

sub FileWrite ( $ @)
{
    my $id              = "$LIB.FileWrite";
    my ($file, @lines ) = @ARG;

    my $status = 0;

    local *FILE;

    unless ( open FILE, "> $file" )
    {
        $status = $ERRNO;
        warn "$id: FILE [$file] $ERRNO";
    }
    else
    {
        print FILE @lines;
        close FILE;
    }

    $debug  and  print "$id: [$file] status [$status]\n";

    $status;
}

# ****************************************************************************
#
#   DESCRIPTION
#
#       Convert HTML file to text
#
#   INPUT PARAMETERS
#
#       $file
#
#   RETURN VALUES
#
#       $status
#
# ****************************************************************************

sub FileHtml2txt ($)
{
    my $id   = "$LIB.FileHtml2txt";
    my $file = shift;

    my( $lineArrRef, $status ) = FileRead $file;

    if ( $status )
    {
        $debug  and  print "$id: Can't convert\n";
    }
    else
    {
        my @text = Html2txt @$lineArrRef;
        $status = FileWrite $file, @text;
    }

    $debug  and  print "$id: [$file] status [$status]\n";

    $status;
}

# ****************************************************************************
#
#   DESCRIPTION
#
#        analyze FILE to match to match content. If content is not found,
#        delete file.
#
#   INPUT PARAMETERS
#
#       $file
#       $regexp     [optional] content match regexp.
#
#   RETURN VALUES
#
#       $status     True if file is okay
#
# ****************************************************************************

sub FileContentAnalyze ($ $)
{
    my $id   = "$LIB.FileContentAnalyze";
    my $file = shift;
    my $re   = shift;

    return -noregexp unless $re;

    my( $lineArrRef, $status ) = FileRead $file, '-join';
    my $ret;

    if ( $status )
    {
        $debug  and  print "$id: Can't Analyze $file\n";
    }
    else
    {
        local $ARG = $$lineArrRef[0];
        my $match  = $MATCH if /$re/;

        if ( $match )
        {
            $ret = -matched;
        }
        else
        {
            unless ( $test )
            {
                $debug > 1 and
                       print "$id: [$re] content not found, deleting $file\n";

                unless ( unlink $file )
                {
                    $verb  and  print "$id: $ERRNO";
                }
            }
        }

        $debug  and  print "$id: [$file] status [$ret] RE [$re]=[$match]\n";
    }

    $ret;
}

# ****************************************************************************
#
#   DESCRIPTION
#
#       Append slash to the end. Optionally remove
#
#   INPUT PARAMETERS
#
#       $path           Add slash to path
#       $flag           [optional] Remove slash
#
#   RETURN VALUES
#
#       $path
#
# ****************************************************************************

sub Slash ($; $)
{
    my $id      = "$LIB.Slash";
    local $ARG  = shift;
    my $remove  = shift;

    if ( $remove )
    {
        s,/$,,;
    }
    {
        $ARG .= '/'  unless m,/$,;
    }

    $ARG;
}

# ****************************************************************************
#
#   DESCRIPTION
#
#       Split url to components. http://some.com/1/2page.html would be seen as
#
#           http  some.com 1/2 page.html
#
#   INPUT PARAMETERS
#
#       $url
#
#   RETURN VALUES
#
#       @list   Component list
#
# ****************************************************************************

sub SplitUrl ($)
{
    my $id     = "$LIB.SplitUrl";
    local $ARG = shift;

    my($protocol, $site, $dir, $file ) = ("") x 4;

    $protocol = lc $1       if m,^([a-z][a-z]+):/,i;
    $site     = lc $1       if m,://?([^/]+),i;
    $dir      = lc $1       if m,://?[^/]+(/.*/),i;
    $file     = lc $1       if m,^.*/(.*),i;

    if ( $file  and  $file !~ /[.]/ )
    {
        $debug  and  print "$id: [WARNING] ambiguous [$ARG], dir or file?\n";

        unless ( $dir )
        {
            $dir  = $file;
            $file = "";
        }
    }

    $debug  and  print "$id:"
            , " PROTOCOL <$protocol>"
            , " SITE <$site>"
            , " DIR <$dir>"
            , " FILE <$file>"
            , "\n"
            ;

    $protocol, $site, $dir, $file;
}

# ****************************************************************************
#
#   DESCRIPTION
#
#       Return basename from URL. This drops the possible
#       filename from the end. The extra file is dtected
#       from the file extension, perriod(.)
#
#       http://some.com/~foo        ok
#       http://some.com/foo         ok treated as directory
#       http://some.com/page.html   nok
#
#   INPUT PARAMETERS
#
#       $base
#
#   RETURN VALUES
#
#       $string     The url will not contain trailing slash
#
# ****************************************************************************

sub BaseUrl ($)
{
    my $id     = "$LIB.BaseUrl";
    local $ARG = shift;

    if ( m,/~[^/]+$, )
    {
        $debug  and  print "$id: ~foo\n";
        # ok
    }
    elsif ( m,^(.*/)([^/]+)$, )
    {
        my ( $base, $rest ) = ( $1, $2 );

        $debug  and  print "$id: [$base] [$rest]\n";

        $ARG = $base   if  $rest =~ /[.]/;
    }

    s,/$,,;

    $ARG;
}

# ****************************************************************************
#
#   DESCRIPTION
#
#       Return basename of the archive.
#
#           file.tar,gz         => file
#           file-1.2.tar.gz     => file-1.2
#           file-1_2.tar.gz     => file-1.2
#
#   INPUT PARAMETERS
#
#       $file
#
#   RETURN VALUES
#
#       $string
#
# ****************************************************************************

sub BaseArchive ($)
{
    my $id     = "$LIB.BaseArchive";
    local $ARG = shift;

    if ( /^(.*-\d+[-_.]\d+[-_.\d]*)/ )
    {
        # delete last trailing - or . or _

        ( $ARG = $1 ) =~ s/[-_.]$//;
    }
    elsif ( /^(.*)\.[a-z].*$/ )
    {
        #   some-archive.bz2 --> some-archive
        #   some-archive.zip --> some-archive
        $ARG = $1;
    }

    s/_/-/g;

    $ARG;
}

# ****************************************************************************
#
#   DESCRIPTION
#
#       Try to make sense of relative paths when Base is known.
#       This function is very simplistic.
#
#   INPUT PARAMETERS
#
#       $base
#       $relative
#
#   RETURN VALUES
#
#       $path
#
# ****************************************************************************

sub RelativePath ($ $)
{
    my $id     = "$LIB.RelativePath";
    my $base   = shift;
    local $ARG = shift;

    $base = Slash $base;

    my $ret = $base;

    unless ( $ARG )
    {
        $debug  and  print "$id: second arg is empty [$base]";
    }
    else
    {
        if ( m,^/.*, )      # /root/somewhere/file.txt
        {
            my ($proto, $site, $dir, $file) = SplitUrl $base;

            $ret = "$proto://$site$ARG";

        }
        elsif ( m,^\./(.*), )       # ./somewhere/file.txt
        {
            $ret = $base . $1;
        }
        elsif ( m,^[^/\\#?=], )  # this/path/file.txt
        {
            $ret = $base . $ARG;
        }
        else
        {
            chomp;      # make warn display line number, remove \n
            warn "$id:  [ERROR] Can't resolve relative $base + $ARG";
        }
    }

    $debug  and  print "$id: BASE $base ARG $ARG RET $ret\n";

    $ret;
}

# ****************************************************************************
#
#   DESCRIPTION
#
#       Return decompress command for file.
#
#   INPUT PARAMETERS
#
#       $file
#       $type       -list       return listng command
#                   -extract    return unpack command
#
#   RETURN VALUES
#
#       lines as listed in file
#
# ****************************************************************************

sub FileDeCompressedCmd ($; $)
{
    my $id = "$LIB.FileDeCompressedCmd";

    local $ARG  = shift;
    my    $type = shift;

    $type = '-extract'      unless defined $type;

    my $opt = "--decompress --stdout";
    my $cmd;
    my $decompress;

    if ( /\.rar$/ )
    {
         die "$id: $ARG Can't handle. No free rar uncompress program exists.";
    }

    if ( $type eq -extract )
    {
        if ( /\.(tar|tgz)(.*)/ )
        {
	    my $ext = $2;

            /\.(gz|tgz)$/i   and  $decompress = "gzip $opt";
            /\.(bzip|bz2)$/i and  $decompress = "bzip2 $opt";
            /\.(xz)$/i       and  $decompress = "xz $opt";

            $cmd = "$decompress $ARG | tar xvf -";

	    if ( length $ext  and  not $decompress)
	    {
		warn "[WARN] Unknown compress extension: $ext ($ARG)";
		$cmd = "";
	    }
        }
        elsif ( /\.gz$/ )
        {
            $cmd = "gzip -f -d $ARG";
        }
        elsif ( /\.(bz2|bzip)$/ )
        {
            $cmd = "bzip2 -f -d $ARG";
        }
        elsif ( /\.zip$/ )
        {
            $cmd = $decompress = "unzip -o $ARG";
        }
    }
    else
    {
        if ( /tar/ )
        {
            SWITCH:
            {
                /\.(gz|tgz)$/i   and  $decompress = "gzip $opt", last;
                /\.(bzip|bz2)$/i and  $decompress = "bzip2 $opt", last;
                /\.(xz)$/i       and  $decompress = "xz $opt", last;
            }

            if ( defined $decompress )
            {
                $cmd = "$decompress $ARG | tar tvf -";
            }
            else
            {
                $cmd = "tar tvf $ARG";
            }
        }
        elsif ( /\.zip$/ )
        {
            $cmd = "unzip -l $ARG";
        }
    }

    $debug  and  print "$id:\n\tARG = $ARG\n"
            , "\tTYPE $type\n"
            , "\tRET [$cmd]\n"
            ;

    $cmd;
}

# ****************************************************************************
#
#   DESCRIPTION
#
#       Return decompress file listing
#
#   INPUT PARAMETERS
#
#       $file
#
#   RETURN VALUES
#
#       \@files     Files from the archive
#       $error      If "-noarchive" , then file is not an archive.
#
# ****************************************************************************

sub FileDeCompressedListing ( $ )
{
    my $id   = "$LIB.FileDeCompressedListing";
    my $file = shift;

    $debug  and  print "$id: BEGIN $file CWD ", cwd(), "\n";

    my ($cmd, @result, $status);

    if ( -f $file )
    {
        $cmd = FileDeCompressedCmd $file, -list ;

        $debug  and  print "$id: running [$cmd] CWD ", cwd(), "\n";

        $ERRNO  = 0;
        @result = qx($cmd) if $cmd;

        if ( $ERRNO )
        {
            $verb  and  print "$id: [WARN] $ERRNO\n";
            $status  = -externalerror;
        }

        $debug  and  print "$id: CMD [$cmd] => \n[@result]\n";
    }
    else
    {
        $verb  and  warn "[ERROR] file not found ", cwd(), "$file";
        $status = -file-not-found;
    }

    my @ret     = ();
    local $ARG;

    if ( $status )
    {
        # Nothing to do here. Error
    }
    elsif  ( $file =~ /tar/ )
    {
        #   Get last elements in the line
        #
        #  ..      0 2000-11-18 16:18 semantic-1.3.2
        #  ..  23688 2000-11-18 16:18 semantic-1.3.2/semantic-bnf.el
        #  ..  50396 2000-11-18 16:18 semantic-1.3.2/semantic.el
        #  ..  36176 2000-11-18 16:18 semantic-1.3.2/semantic-util.el
        #
        # This comment fixes Emacs fontification: m///

        for ( @result )
        {
            my $file = (reverse split)[0];
            chomp $file;

            push @ret,  (reverse split)[0];
        }

        $debug  and  print "$id: TAR [@result]\n";

    }
    elsif ( $file =~ /zip/ )
    {
         #  Length    Date    Time    Name
         #  ------    ----    ----    ----
         #    4971  03-22-00  21:14   1/gnus-ml.el
         #       0  10-03-99  01:33   tmp/1/tpu/
         #  ------                    -------
         #   25036                    8 files

        for ( @result )
        {
            my @split = reverse split;
            chomp $split[0];

            next  unless /^\s+\d+\s/;

            push @ret,  $split[0]    if   @split == 4;
        }

        $debug  and  print "$id: ZIP [@result]\n";
    }
    else
    {
        $debug  and  print "$id: -noarchive $file\n";
        $status = -noarchive;
    }

    $debug  and  print "$id: RET $file status [$status] [@ret]\n";


    \@ret, $status;
}

# ****************************************************************************
#
#   DESCRIPTION
#
#       Return the subdirectory where the files are in compressed archive.
#       There may not be any directory or there may be several direcotries
#       that do not share one ROOT directory.
#
#   INPUT PARAMETERS
#
#       $file
#
#   RETURN VALUES
#
#       $dir        The topmost COMMON root directory. If not all files
#                   have common root, return nothing.
#
#       $status     -noarchive      The file was not archive.
#       \@file      reference to file list
#
# ****************************************************************************

sub FileDeCompressedRootDir ( $ )
{
    my $id   = "$LIB.FileDeCompressedRootDir";
    my $file = shift;

    $debug  and  print "$id: BEGIN $file CWD ", cwd(), "\n";

    my ( $fileArrRef, $status ) = FileDeCompressedListing $file;

    #   If there is directory it must be in front of every file

    local $ARG;
    my %seen;
    my @nodir;

    for ( @$fileArrRef  )
    {
        if (  m,^([^/]+)/, )
        {
            #   Do not accept "./" directory

            $seen{ $1 } = 1    if $1  ne ".";
        }
        else
        {
            push @nodir, $ARG;
        }
    }

    my @roots  = keys %seen;
    my $ret;

    if ( @roots )
    {
        my $root = $roots[0];

        if ( @roots == 1  and  @nodir == 1  and  $root eq $nodir[0])
        {
            #  Special case. The directory itself is always "alone" entry
            # drwxrwxrwx foo/users 0 2006-07-22 14:18 package-0.5.6
            $ret = $root
            }
        elsif ( @roots == 1  and  @nodir == 0 )
        {
            $ret = $root;
        }
    }

    $debug  and  print "$id: RET [$ret] status [$status]; "
                     . "roots [@roots] no-dirs [@nodir]\n";

    $ret, $status, $fileArrRef ;
}

# ****************************************************************************
#
#   DESCRIPTION
#
#       If archive does not have root directory, return the
#       filename which is bet used for archive root dir.
#
#           package.tar.gz --> package-YYYY.MMDD
#
#   INPUT PARAMETERS
#
#       $file
#
#   RETURN VALUES
#
#       $root       Returned, If archive does not have natural ROOT
#
# ****************************************************************************

sub FileRootDirNeedeed ( $ )
{
    my $id   = "$LIB.FileRootDirNeedeed";
    my $file = shift;

    $debug  and  print "$id: BEGIN $file CWD ", cwd(), "\n";

    my ($root, $status, $fileArrRef) = FileDeCompressedRootDir $file;

    local $ARG;

    if ( $status eq -noarchive )            # Single file.txt.gz, not package
    {
        $debug  and  print "$id: -noarchive $file\n";
        $ARG = '';
    }
    elsif ( @$fileArrRef == 0 )
    {
        $debug  and  print "$id: EMPTY $file\n";
        $ARG = '';
    }
    elsif ( @$fileArrRef == 1 )
    {
        $debug  and  print "$id: SINGLE FILE $file\n";
        $ARG = '';
    }
    elsif ( $root eq '' )
    {
        $ARG      = basename $file;
        my $base  = BaseArchive $ARG;


        #   If there is no numbers left, assume that we got barebones
        #   and not name like "package-1.11". Add date postfix

        unless ( $base =~ /\d/ )
        {
<<<<<<< HEAD
            $base .= "-" . DateYYYY_MM_DD(-version);
=======
            $base .= "-" . DateYYYY_MM_DD(-version) ;
>>>>>>> 01c35965
        }

        $ARG = $base;
    }

    $debug  and  print "$id: $file --> need dir [$ARG]\n";

    $ARG;
}

# ****************************************************************************
#
#   DESCRIPTION
#
#       Create root directory if it is necessary in order to unpack
#       the file. If the archive does not contain ROOT, contruct one
#       from the filename and current date.
#
#       If directory was created or it already exists, return full path
#
#   INPUT PARAMETERS
#
#       $file
#       $path       Under this directory the creation
#       $opt        -rm    Delete previous unpack directory
#
#   RETURN VALUES
#
#       $path       If directory was created
#
# ****************************************************************************

sub FileRootDirCreate ( $ $; $ )
{
    my $id   = "$LIB.FileRootDirCreate";
    my ($file, $path, $opt) = @ARG;

    not defined $opt  and  $opt = '';

    $debug  and  print "$id: BEGIN $file PATH $path\n";

    local $ARG = FileRootDirNeedeed $file;

    my $ret = '';

    if ( $ARG )
    {
        $ARG = "$path/$ARG";

        if ( -e )
        {
            $verb  and  print "$id: Unpack dir already exists $ARG\n";

            if ( $opt =~ /rm/i )
            {
                $verb  and  print "$id: deleting old unpack dir\n";

                unless ( rmtree($ARG, $debug) )
                {
                    warn "$id: Could not rmtree() $ARG\n";
                }
            }
        }

        unless ( -e )
        {
            unless ( $test )
            {
                mkpath( $ARG )  or  die "$id: mkdir() fail $ARG $ERRNO";

                $verb  and  warn "$id: [WARNING] archive $file"
                        , " has no root-N.NN directory."
                        , " Report this to archive maintainer. CREATED $ARG"
                        , "\n"
                        ;
            }
        }

        $ret = $ARG;
    }

    $debug  and  print "$id:\n\tFILE $file\n"
        , "\tPATH $path\n"
        , "\tRET --> created [$ret]\n"
        ;

    $ret;
}

# ****************************************************************************
#
#   DESCRIPTION
#
#       Unpack list of files recursively (If package contains more
#       archives)
#
#   INPUT PARAMETERS
#
#       \@array     List of files
#       \%hash      Unpack command hash table: REGEXP => COMMAND, where
#                   %s is substituted for filename
#       $check      "-noroot", will not check the archive content
#       $opt        "-rm", will remove any existing unpack dir
#
#   RETURN VALUES
#
#       none
#
# ****************************************************************************

sub Unpack($ $; $ $);    # must be introdced due to recursion

sub Unpack ($ $; $ $)
{
    my $id = "$LIB.Unpack";
    my ( $filesArray, $cmdHash, $check, $opt ) = @ARG;

    $check = 1   if  not defined $check;
    $check = 0   if  $check eq -noroot;
    $opt   = ''  if  not defined $opt;

    local $ARG;
    my $origCwd = cwd();

    $debug  and  print "$id: entry cwd = $origCwd OPT [$opt]\n";

    my @array = sort { length $b <=> length $a } keys %$cmdHash;
    $debug  and  print "$id: SORTED decode array @array\n";

    for ( @$filesArray )
    {
        $debug  and warn "$id: unpacking $ARG\n";

        if ( -d )
        {
            $verb  and  print "$id: $ARG is directory, skipped.\n";
            next;
        }
        elsif ( not -f )
        {
            $verb and  print "$id: $ARG is not a file (not exist), skipped.\n";
            next;
        }

        #   The filename may look lik test/tar.gz

        my $gocwd = dirname($ARG)  || '.' ;
        chdir $gocwd or  die "$id: [for] Can't chdir [$gocwd] $ERRNO";

        #   Check only archives that do not contains some kind
        #   of numbering for missing ROOT directories.

        my $cwd   = cwd();
        my $chdir = 0;
        my $file  = basename $ARG;

        # ............................................ check ...
        # Must contain root directory in archive
        # We check every archive. Regexp \d would have
        # skipped names looking like package-1.34.tar.gz

        if ( $check )  #    and  not /-[\d]/ )    #font s/
        {
            $debug  and  print "##\n";

            my $newDir = FileRootDirCreate basename($ARG), $cwd, $opt;

            $debug  and  print "## $newDir\n";

            if ( $newDir )
            {
                $debug  and  print "$id: cd newdir $newDir\n";

                unless ( chdir $newDir )
                {
                    print "$id: [ERROR] chdir $newDir $ERRNO\n";
                    next;
                }

                $file = "../$file";
                $chdir = 1;
            }
        }

        # ........................................... unpack ...

        $debug  and   print ">>\n";

        my $cmd = FileDeCompressedCmd $file;

        $debug  and  print "$id: unpacking CWD ", cwd(), " [$cmd]\n";

        my @response = qx($cmd)  unless $test;

        print "@response\n"   if $verb;

        # ........................................ recursive ...

        for my $entry ( @response )  # Make this recursive
        {
            local $ARG = $entry;
            chomp;

            if ( /\.(bz2|gz|z|zip)$/i )  # s/
            {
                $debug  and  print "$id: >> RESCURSIVE [$ARG]\n";

                Unpack( [ $ARG ], $cmdHash, -noroot, $opt );
            }
        }

        chdir $cwd    if  $chdir;   # Go back to original dir
    }

    $debug  and  print "EXIT chdir $origCwd\n";

    chdir $origCwd  or  die "$id: [exit] Can't chdir [$origCwd] $ERRNO";
}

# ****************************************************************************
#
#   DESCRIPTION
#
#       Read directory content
#
#   INPUT PARAMETERS
#
#       $path
#
#   RETURN VALUES
#
#       @       list of files
#
# ****************************************************************************

sub DirContent ($)
{
    my $id       = "$LIB.DirContent";
    my ( $path ) = @ARG;

    $debug and warn "$id: $path\n";

    local *DIR;

    unless ( opendir DIR, $path )
    {
        print "$id: can't read $path $ERRNO\n";
        next;
    }

    my @tmp = readdir DIR;
    closedir DIR;

    $debug > 1 and warn "$id: @tmp";

    @tmp;
}

# ****************************************************************************
#
#   DESCRIPTION
#
#       Scan until valid tag line shows up. Return line if it is under the
#       TAG
#
#   INPUT PARAMETERS
#
#       $line               line content
#       $tag                Tag name to look for
#       $reset              If set, do nothing but reset state variables.
#                           You should call with this if you start a new round.
#
#   RETURN VALUES
#
#       ($LINE, $stop)      The $LINE is non-empty if it belongs to the TAG.
#                           The $stop flag is non-zero if TAG has ended.
#
# ****************************************************************************

{
    my
    (
          $staticTagLevel
        , $staticTagName
        , $staticTagFound
    );

sub TagHandle ($$ ; $)
{
    my $id          = "$LIB.TagHandle";

    local $ARG              = shift;
    my ( $tag , $reset)     = @ARG;

    my $info = ( $verb > 1 || $debug > 1 ) ? 1 : 0;

    # ........................................................ reset ...

    if ( $reset )
    {
        $debug > 1   and  print "$id: RESET\n";
        $staticTagLevel = $staticTagName = $staticTagFound = "";
        return $ARG;
    }

    # ...................................................... tag ...

    my $stop;

    #   The line may have multiple tags and the $1 is number, second
    #   is the tag name. However we can't put them in that order
    #   to the hash, because the number is "key". Use reverse here
    #
    #       tag2: A  tag2: B
    #
    #       2 => A
    #       2 => B
    #       |
    #       The key, only last would be in hash

    my %choices = reverse /$TAG_REGEXP/go;

    if( $info  and  keys %choices > 0   )
    {
        print "$id: TAG CHOICES: ", join( ' ', %choices), "\n"
    }

    unless ( $staticTagFound )
    {
        while ( my($tagN, $tagNbr) = each %choices )
        {
            if ( $info and $tagNbr )
            {
                print "$id: [$tagNbr] '$tagN' eq '$tag'\n";
            }

            if ( $tagNbr  and   $tagN eq $tag )
            {
                $staticTagLevel  = $tagNbr;
                $staticTagName   = $tagN;
                $staticTagFound  = 1;

                $debug > 0 and warn "$id: TAG FOUND [$staticTagName] $ARG\n"
            }
        }

        $ARG = ""  unless $staticTagFound;      # Read until TAG
    }
    else
    {
        #   We're reading lines after the tag was found.
        #   Terminate on next found tag name

        while ( my($tagN, $tagNbr) = each %choices )
        {
            if ( $tagNbr  and  $tagNbr <= $staticTagLevel )
            {
                $info and print "$id: End at [$staticTagName] $ARG\n";
                $stop = 1;
            }
        }
    }

    $debug > 1  and  print "$id: RETURN [$ARG] stop [$stop]\n";

    $ARG, $stop;
}}

# ****************************************************************************
#
#   DESCRIPTION
#
#       Handle Local directory change and die if can't checnge to
#       directory.
#
#   INPUT PARAMETERS
#
#       $dir        Where to chdir
#       $make       [optional] Flag, if allowed to create directory
#
#   RETURN VALUES
#
#       none
#
# ****************************************************************************

sub DirectiveLcd (%)
{
    my $id        = "$LIB.DirectiveLcd";
    my %arg       = @ARG;

    my $dir       = $arg{-dir}   or  die "$id: No DIR argument";
    my $mkdir     = $arg{-mkdir} || 0;

    $verb > 2  and  PrintHash "$id: input", %arg;

    my $lcd  = ExpandVars $dir;

    $verb > 2  and  print "$id: LCD original $lcd\n";

    $lcd = PathConvertSmart $lcd;

    $verb > 2  and  print "$id: LCD converted $lcd\n";

    my $isDir = -d $lcd ? 1 : 0 ;

    unless ( $isDir )
    {
	my $TEST = "[test mode] "  if  $test;

        $verb  and  print STDERR "$id: ${TEST}Creating directory $lcd\n";

        not $mkdir  and  die "$id: [$dir] => lcd [$lcd] is not a directory";

	unless ($test)
	{
	    mkpath($lcd, $verb)  or  die "$id: mkpath $lcd failed $ERRNO";
	}
    }

    if ( -d $lcd )
    {
	$debug > 2      and  print "$id: chdir $lcd\n";
	chdir $lcd      or   die   "$id: chdir $lcd $ERRNO";
    }
}

# ****************************************************************************
#
#   DESCRIPTION
#
#       Examine list of files and return the newest file that match FILE
#       the idea is that we divide the filename into 3 parts
#
#           PREFIX VERSION REST
#
#       So that for example filename
#
#           emacs-20.3.5.1-lisp.tar.gz
#
#       is exploded to parts
#
#           emacs -20.3.5.1- lisp.tar.gz
#
#       After this, the VERSION part is examined and all the numbers from
#       it are read and converted to zero filled keys, so that sorting
#       between versions is possible:
#
#           (20 3 5 1) --> "0020.0003.0005.0001"
#
#       A hash table for each file is build according to this version key
#
#           VERSION-KEY => FILE-NAME
#
#       When we finally sort the has by key, we get the latest version number
#       and the associated file.
#
#   INPUT PARAMETERS
#
#       $file       File to use as base.
#       \@files     List of files to compare.
#
#   RETURN VALUES
#
#       $file       File that is newest, based on version number.
#
# ****************************************************************************

sub LatestVersion ( $ $ )
{
    my $id                = "$LIB.LatestVersion";
    my ( $file , $array ) = @ARG;

    $debug > 1 and
	print "$id: INPUT file [$file] ARRAY =>\n",
	      join ("\n", @$array),
	      "\n";

    ! $file  and  die "$id: <file:> argument missing";

    # ................................................ write regexps ...

    #   NN.NN   YYYY-MM-DD
    #   1.2beta23
    #   1.1-beta1
    #   1.1a
    #   file_150b6_en.zip
    #
    #   Difficult names are like4this-1.1.gz
    #
    #   Prevent 1.1.tar.gz --> "1.1.t" with negative lookahead

    my $ext     = '(?!(?i)tar|gz|bzip|bz2|tgz|tbz2|zip|rar|z$)';
    my $add     = '(?:[-_]?(?:alpha|beta|rc)\d*|' . $ext . '[a-z])';

    my $regexp  = '^(?<prefix>.*?[-_]|\D*\d+\D+|\D+)'   # $1
                  . '(?<version>'
		  . '[-_.\db]*\d'			# $2
                  . $add
                  . '?)'
		  . '(?<rest>\S+)'			# $3
                  ;

    $debug and
        print "$id: file [$file] REGEXP /$regexp/ "
            , "ARRAY OF FILENAMES TO EXAMINE:\n"
	    , join("\n", @$array)
	    , "\n"
	    ;

    @$array = ListUnique @$array;

    # .......................................................... sub ...

    my ( %hash, %hash2, $max );

    local *VersionPush = sub ( $ $ )
    {
        my $id       = "$id.VersionPush";
        local $ARG   = shift;       # filename
        my $verStr   = shift;

        my $key      = "";
        my @v        = /(\d+)/g ;	# explode all digits

        if ( $verStr =~ /(?<ascii>[a-z])$/ )    #   "1.1a"
        {
            #  1.1a  => 1.1.97  use a's ascii code
            #  1.1   => 1.1.0

            push @v, ord $+{ascii};    # get character ASCII code
        }

        $debug > 1  and  print "$id: [Version pure] \@v = @v\n";

        #   Sometimes the version number is really unorthodox
        #   like foo-1.020.el.gz When compared with 1.2.3, that
        #   would say:
        #
        #       1.  20
        #       1.  2
        #
        #   And giving false prioroty to "020". The leading
        #   zeroes must be treated as it the number was:
        #
        #       1.  0   20

        LOCALIZE:
        {                            # Use inner block to localize @ver
            my @ver;

            for my $nbr ( @v )
            {
                if ( $nbr =~ /^(?<zeros>0+)(?<digits>\d+)/ )
                {
                    push @ver, (0) x length $+{zeros};
                    push @ver, $+{digits};
                }
                else
                {
                    push @ver, $nbr;
                }
            }

            @v = @ver;
        }

        $debug > 1  and  print "$id: [Version fixed] \@v = @v\n";

        #   Record how many separate digits was found.

        $max = @v           if @v > $max;

        #       fill until 8 version digit elements in array

        push @v, 0          while @v < 8 ;

        for my $version ( @v )
        {
            #   1.0 --> 0001.0000.0000.0000.0000.0000
            $key .= sprintf "%015d.", $version;
        }

        $hash  { $key  } = $ARG;
        $hash2 { $v[0] } = $ARG;
    };

    # .......................................................... sub ...

    local *DebugHash = sub ()
    {
        if ( $debug > 1 )
        {
            while ( my($key, $val) = each %hash )
            {
                printf "$id: HASH1 $key => $val\n";
            }

            while ( my($key, $val) = each %hash2 )
            {
                printf "$id: HASH2 $key => $val\n";
            }
        }
    };

    # .......................................................... sub ...

    local *ParseVersion = sub ($ $ $)
    {
        my $id = "$id.ParseVersion";
        my ($pfx, $post, $ver) = @ARG;
        my $ret;

        #   If date is used as version number:
        #
        #       wemi-199802080907.tar.gz
        #       wemi-19980804.tar.gz
        #       wemi-199901260856.tar.gz
        #       wemi-199901262204.tar.gz
        #
        #   then sort directly by the %hash2, which only contains direct
        #   NUMBER key without prefixed zeroes. For multiple numbers we
        #   sort according to %hash

        my @try;

        if ( $max == 1 )
        {
            @try  = sort { $b <=> $a } keys %hash2;
            %hash = %hash2;
        }
        else
        {
            @try = sort { $b cmp $a } keys %hash;
        }

        if ( $debug )
        {
            print "$id: Sorted choices: $ver $pfx.*$post\n";

            for my $arg ( @try )
            {
                print "\t$hash{$arg}\n";
            }
        }

        #   If SINGLE answer, then use that. Or if we grepped versioned
        #   files, take the sorted one from the beginning

        if ( @try  )
        {
            $ret = $hash{ $try[0] };
        }

        $ret;
    };

    # ........................................... search version [1] ...

    #   APACHE project uses underscores in filenames:
    #   apache_1_3_9_win32.exe

    local $ARG = $file;
    my $ret    = $file;

    if ( /$regexp/o  )
    {
        my $pfx      = $+{prefix};
	my $version  = $+{version};
	my $rest     = $+{rest};

	$pfx =~ s/[-_]$//;    # package-name- => package-name

        $pfx =~ s,([][{}+.?*]),\\$1,g;   # In RE, quote special characters.

        #  Examine 150b6, 1.50, 1_15

        my $ver  = '[-_]([-._\db]+ ' . $add . '?)';

	#  NOTE: Sourceforge is on format <URL>/file.tar.gz/download

        my $post = qr/\Q$rest\E/i . '($|[&?][a-z]|/download)';

        $debug and print "$id: ORIGINAL ARG '$ARG'"
		   . " INITIAL PFX: [$pfx]"
		   . " MIDDLE: [$version] regexp /$ver/"
		   . " POSTFIX: [$rest] regexp /$post/"
		   . "\n"
		   ;

        # .................................................. arrange ...
        # If there are version numbers, then sort all according
        # to version.

        for ( @$array )
        {
            $debug > 1  and  print "$id: FOR [$ARG]\n";

            #   If the filename is like file.txt-1.1, then there is
            #   no point to use $post, because it would reject files
            #   because it requires extension "1$", but file.txt-1.2
            #   has extension "2$"

            unless (  ( ( /\.[a-z]+[^-.]+$/ and /$pfx.*$post/)
                        or /$pfx/ )
                      and  /$regexp/o
                   )
            {
                $debug > 1  and  print "$id: REJECTED\t\t$ARG\n";
                next;
            }

            unless ( /$pfx.*$post/ )
            {
                $debug > 1  and  print "$id: REJECTED no ",
				 "prefix '$pfx'",
		                 "postfix '$post'",
				 "\t$ARG\n"
				 ;
                next;
            }

            unless ( /$regexp/o )
            {
                $debug > 1
                       and print "$id: REJECTED, no regexp match\t$ARG\n";
            }

            my ($BEG, $vver, $END) = ($+{prefix}, $+{version}, $+{rest});

            $debug > 1  and  print "$id: MATCH: [$BEG] [$vver] [$END]\n";

            VersionPush( $ARG, $vver);
        }

        DebugHash();

        $ret = ParseVersion( $pfx, $post, $ver );

    }
    elsif ( /(?<REST>.*)-[\d.]+$/ )
    {
        $debug  and  print "$id: plan B, non-standard version-N.NN\n";

        my $pfx  = $+{REST};
        my $ver  = '(?<version>-[\d.]+)$';
        my $post = "";

        $debug > 1
               and  print "$id: (B) PFX: [$pfx] POSTFIX: [$post] [$ARG]\n";

        for ( @$array )
        {
            unless ( /(?<beg>$pfx)-$ver/ )
            {
                $debug  and  print "$id: REJECTED\t\t$ARG\n";
                next;
            }

            my ($BEG, $vver) = ($+{beg}, $+{version});

            $debug > 1  and  print "$id: MATCH: [$BEG] [$vver]\n";

            VersionPush( $ARG, $vver);
        }

        DebugHash();
        $ret = ParseVersion( $pfx, $post, $ver );

    }
    elsif ( /^(?<beg>\D+)[\d.]+[a-h]+[\d.]+(?<REST>.*)/ )   # WinCvs11b14.zip
    {
        $debug > 1  and  print "$id: plan C, non-standard version-N.NN\n";

        my $pfx  = $+{beg};
        my $ver  = '(?<version>[\d.]+[a-h]+[\d.]+)';
        my $post = $+{REST};

        $debug > 1
               and  print "$id: (C) PFX: [$pfx] POSTFIX: [$post] [$ARG]\n";

        for ( @$array )
        {
            unless ( /(?<beg>$pfx)$ver$post/ )
            {
                $debug > 1  and  print "$id: REJECTED\t\t$ARG\n";
                next;
            }

            my ($BEG, $vver) = ($+{beg}, $+{version});

            $debug > 1  and  print "$id: MATCH: [$BEG] [$vver] $ARG\n";

            VersionPush( $ARG, $vver);
        }

        DebugHash();
        $ret = ParseVersion( $pfx, $post, $ver );

    }
    elsif ( /^(?<prefix>\D+)[\d.]+/ )   # WinCvs136.zip
    {
        $debug > 1 and  print "$id: plan D, non-standard version-N.N\n";

        my $pfx  = $+{prefix};
        my $ver  = '(?<version>[\d.]+)';
        my $post = "";

        $debug > 1  and  print "$id: (D) PFX: [$pfx] POSTFIX: [$post]\n";

        for ( @$array )
        {
            unless ( /(?<beg>$pfx)$ver/ )
            {
                $debug > 1 and  print "$id: REJECTED\t\t$ARG\n";
                next;
            }

            my ($BEG, $vver) = ($+{beg}, $+{version});

            $debug > 1 and  print "$id: MATCH: [$BEG] [$vver] $ARG\n";

            VersionPush( $ARG, $vver);
        }

        DebugHash();
        $ret = ParseVersion( $pfx, $post, $ver );

    }
    else
    {
        if ( $verb )
        {
            print  << "EOF";
$id: Unknown version format in filename. Cannot parse according to skeleton [$ARG]
    The most usual reason for this error is, that you have supplied
    <pregexp:> and <new:>. Please examine your URL and try removing <new:>

    Another reason may be that the filename is in format that is not standard
    NAME-VERSION.EXTENSION, like package-1.34.4.tar.gz. In that case please
    contact the developer of the package and let him know about the de facto
    packaging format.
EOF
        }
    }

    $debug  and  warn "$id: RETURN model was:$file --> [$ret]\n";

    if ( $ret eq '' )
    {
        die << "EOF";
$id: Internal error, Run with --debug on to pinpoint the details.

     Cannot find anything suitable for download. This may be due to
     non-matching file <regexp:> or <regexp:> is too limiting or
     <no-regexp:> filtered everything. If you used <new:>, it may
     be possible that the heuristics could not determine what were the
     links to examine. In that case, please let the program know what
     kind of file it should search by providing template directive
     <file:NAME-VERSION.tar.gz>.

     Check also that the <new:> file extension looks the same as what
     <pregexp:> found from the page.
     [$CURRENT_TAG_LINE]
EOF
    }

    $ret;
}

# ****************************************************************************
#
#   DESCRIPTION
#
#       Check if file is compressed once. This means that
#       if file is decompressed it would possibly overwrite original file.
#
#           file.txt.gz     => is simple compressed
#           package.tar.gz  => is NOT simple compressed.
#
#   INPUT PARAMETERS
#
#       $   FILENAME
#
#   RETURN VALUES
#
#       $   True value if file is simple compressed
#
# ****************************************************************************

sub FileSimpleCompressed ( $ )
{
    my $id = "FileSimpleCompressed";
    my ($file) = @ARG;

    my @list =
    (
        '.gz'
        , '.bz2'
        , '.Z'
        , '.z'
        , '.xz'
    );

    my $ret;

    unless ( $file =~ /\.(tar|zip|rar)/ )   # must not be multi-archive format
    {
        my @suffixlist = map { my $f = $ARG; $f =~ s/\./\\./g; $f } @list;

        my ($name,$path,$suffix) = fileparse( $file , @suffixlist);

        $ret = $suffix;

    }

    $debug  and  print "$id: [$file] RET [$ret]\n";

    $ret;
}

# ****************************************************************************
#
#   DESCRIPTION
#
#       Check If file exists. Checks also the name without compression
#       extension.
#
#   INPUT PARAMETERS
#
#       $       FILENAME
#       $       [optional] UNPACK. If set, then the file will be
#       $       decompressed and the original file under it should be checked.
#               That is, if FILENAME is "file.txt.gz", check also "file.txt"
#
#   RETURN VALUES
#
#       @       List of files that exist on disk
#
# ****************************************************************************

sub FileExists ( % )
{
    my $id = "FileExists";

    my %arg    = @ARG;
    local $ARG = $arg{file};  	# REQUIRED
    my $unpack = $arg{unpack} || 0;

    my $file = $ARG;

    if ( /^(.+)\?use_mirror/ )
    {
        $debug  and  print "$id: FILE [$file] sf fixed => [$1]\n";
	$file = $1;
    }
    elsif ( /\?.*=(.+[a-zA-Z])/ )
    {
        #  download.php?file=this.tar.gz

        $debug  and  print "$id: FILE [$file] fixed => [$1]\n";
        $file = $1;
    }

    my @list = qw
    (
        .bz2
        .gz
        .lzma
        .lzop
        .rar
        .rzip
        .z
        .Z
        .zip
        .xz
    );

    my @suffixlist = map { my $f = $ARG; $f =~ s/\./\\./g; $f } @list;

    my ($name, $path, $suffix) = fileparse( $file , @suffixlist);

    my %ret;                    # hash filters out duplicates

    if ( $suffix )
    {
        my @try = ( $suffix );
        push @try, ''   if $unpack;  # '' => file itself

        for my $try ( @try )
        {
            $debug  and  print "$id: trying: [$path] + [$name] + [$try]\n";

            my $file = $path . $name . $try;
            $ret{$file} = 1    if -e $file;
        }
    }
    elsif ( not $unpack  and  -e $file )
    {
        $ret{$file} = 1;
    }

    $debug  and  print "$id: ", cwd(), " [$file] RET [", keys %ret, "]\n";

    keys %ret;
}

# ****************************************************************************
#
#   DESCRIPTION
#
#       Check Invalid filename characters
#
#   INPUT PARAMETERS
#
#       $       filename
#
#   RETURN VALUES
#
#       $       URL file
#
# ****************************************************************************

sub FileNameFix ( $ )
{
    my $id       = "FileNameFix";
    local ($ARG) = @ARG;

    $debug  and  print "$id: INPUT [$ARG]\n";

    if ( /\?.+=(.+\.(?:gz|bz2|tar|zip|rar|pak|lhz|iso))/ )
    {
        # download.php?id=file.tar.gz

        $debug and
            print "$id: A: chararcter [?] - fixing [$ARG] => [$1]\n";

        $ARG = $1;
    }
    elsif ( m,^(?:sourceforge|sf)\.net.*/([^/?]+), )
    {
	$ARG = $1;
    }
    elsif ( /^(.*viewcvs.*)\?/ )
    {
        # http://cvs.someorg/cgi-bin/viewcvs.cgi/~checkout~/file?rev=HEAD
        # =>  file "file?rev=HEAD"

        $debug  and
            print "$id: B: chararcter [?] - fixing [$ARG] => [$1]\n";

        $ARG = $1;
    }

    $debug  and  print "$id: RET [$ARG]\n";

    $ARG;
}

# ****************************************************************************
#
#   DESCRIPTION
#
#       Make latest filename with possible version numbers
#
#   INPUT PARAMETERS
#
#       $file       Template, how the file looks like
#       @           Array of possible verion numbers
#
#   RETURN VALUES
#
#       @           Versioned files
#
# ****************************************************************************

sub MakeLatestFiles ( $ @ )
{
    my $id       = "$LIB.MakeLatestFiles";
    local $ARG   = shift;
    my @versions = @ARG;

    my @ret;

    if ( /^(.*?)-([\d.]+[\d])(.*)/ )
    {
        my ( $pre, $middle, $rest ) = ( $1, $2,  $3 );

        $debug  and  print "$id: Exploded [$pre] [$middle] [$rest]\n";

        for my $ver ( @versions )
        {
            my $file = $pre . "-" . $ver . $rest;
            push @ret, $file;
        }
    }
    else
    {
        $verb  and  print "$id:  Can't parse version from FILE $ARG\n";

        #   Suppose that all the files in @versions are versioned
        #
        #   file.txt-1.2  file.txt-1.3   and the model file was
        #   file.txt


        @ret = ( LatestVersion $versions[0], \@versions );
    }

    $debug  and  print "$id: FILE $ARG RET => [@ret]\n";

    @ret;
}

# ****************************************************************************
#
#   DESCRIPTION
#
#       Selct file or files from LIST. GETFILE and REGEXP are
#       mutually exclusive
#
#   INPUT PARAMETERS
#
#       regexp     Select files according to regexp.
#       regexpno   Files not to include after REGEXP has matched.
#
#       getfile    If newest file is wanted, here is sample.
#                  If this variable is empty; then no newest file is searched.
#
#	list	   @, candidate file list
#
#   RETURN VALUES
#
#       @          List of selected files
#
# ****************************************************************************

sub FileListFilter ( % )
{
    my $id                          = "$LIB.FileListFilter";
    my %arg = @ARG;

    my $regexp	    = $arg{regexp};
    my $regexpNo    = $arg{regexpno};
    my $getFile	    = $arg{getfile};
    my $list	    = $arg{list};

    my @list = @$list;

    $debug  and  print "$id: INPUT REGEXP [$regexp]"
        , " REGEXPNO [$regexpNo]"
        , " GETFILE  [$getFile]"
        , " LIST     => "
        , join("\n", @list)
        , "\n"
        ;

    # ......................................................... args ...

    local *Filter = sub ( $ @)
    {
        my ($regexpNo, @list) = @ARG;

        my @new = grep ! /$regexpNo/, @list;

        $debug  and  print "$id: [$regexpNo] FILTERED "
                , join(' ', grep /$regexpNo/, @list), "\n"
                ;

        if ( $verb  and  not @new )
        {
            print "$id: [WARNING] regexpNo [$regexpNo] rejected everything\n";
        }

        @list = @new;
    };

    @list = Filter( $regexpNo, @list )  if $regexpNo  and @list;

    if ( $regexp )
    {
        @list = sort grep /$regexp/, @list;
    }

    $debug  and  print "$id: after regexp\n",
	               join("\n", @list),
                       "\n";

    if ( $getFile )
    {
        my $name = basename $getFile;
	$debug  and  print "$id: getfile basename [$name]\n";

        my $file = LatestVersion $name, \@list;

        if ( $verb )
        {
            print "$id: ... Getting latest version: $file DIR: ", cwd(), "\n";
        }

        @list = ( $file );
    }

    @list = Filter( $regexpNo, @list )  if $regexpNo  and @list;

    $debug  and  print "$id: RET\n",
	               join("\n", @list),
                       "\n";

    @list;
}

# ****************************************************************************
#
#   DESCRIPTION
#
#       Get file via FTP
#
#   INPUT PARAMETERS
#
#       $site       Dite to connect
#       $path       dir in SITE
#
#       $getFile    File to get
#       $saveFile   File to save on local disk
#       $regexp
#       $regexpNo
#
#       $firewall
#
#       $new        Flag, Should only the newest file retrieved?
#       $stdout     Print to stdout
#
#   RETURN VALUES
#
#       ()      RETURN LIST whose elements are:
#
#       $stat   Error reason or "" => ok
#       @       list of retrieved files
#
# ****************************************************************************

sub UrlFtp ( % )
{
    my $id                = "$LIB.UrlFtp";

    my %arg = @ARG;

    # ......................................................... args ...

    #   check mandatory

    not exists $arg{site}                   and  die "$id: SITE missing";
    not exists $arg{path}                   and  die "$id: PATH missing";
    not exists $arg{getFile}                and  die "$id: FILE missing";
    not exists $arg{saveFile}               and  die "$id: SAVE missing";

    #   Defaults. Note: login 'ftp' is still not known to every
    #   FTP server.

    not $arg{login}     and  $arg{login} = 'anonymous';
    not $arg{pass}      and  $arg{pass}  = 'nobody@example.com';

    #   Read values

    my $url                     = $arg{url};
    my $site                    = $arg{site};
    my $path                    = $arg{path};
    my $getFile                 = $arg{getFile};
    my $saveFile                = $arg{saveFile};
    my $regexp                  = $arg{regexp};
    my $regexpNo                = $arg{regexpNo};
    my $firewall                = $arg{firewall};
    my $login                   = $arg{login};
    my $pass                    = $arg{pass};
    my $new                     = $arg{new}           || 0;
    my $stdout                  = $arg{stdout}        || 0 ;
    my $conversion              = $arg{conversion}    || '';
    my $rename                  = $arg{rename}        || '';
    my $origLine                = $arg{origLine}      || '';
    my $unpack                  = $arg{unpack}        || '';
    my $overwrite               = $arg{overwrite}     || '';

    # ............................................ private functions ...

    my @files;

    local *PUSH = sub ($)
    {
        local ( $ARG ) = @ARG;

        if ( $stdout )
        {
            Stdout $ARG;
        }
        else
        {
            unless ( m,[/\\], )
            {
                $ARG = cwd() . "/" . $ARG ;
            }

            push @files, $ARG   if not $stdout;
        }
    };

    # ............................................ private variables ...

    my $timeout        = 120;
    my $singleTransfer;

    if ( (not defined $regexp  or  $regexp eq '') and ! $new )
    {
        $singleTransfer = 1;
    }

    local $ARG;

    $stdout   and  $saveFile = TempFile();

    if ( $debug )
    {
        print "$id:\n"
            , "\tsingleTransfer: $singleTransfer\n"
            , "\tSITE        : $site\n"
            , "\tPATH        : $path\n"
            , "\tLOGIN       : $login PASS $pass\n"
            , "\tgetFile     : $getFile\n"
            , "\tsaveFile    : $saveFile\n"
            , "\trename      : $rename\n"
            , "\tconversion  : $conversion\n"
            , "\tregexp      : $regexp\n"
            , "\tregexp-no   : $regexpNo\n"
            , "\tfirewall    : $firewall\n"
            , "\tnew         : $new\n"
            , "\tcwd         : ", cwd(), "\n"
            , "\tOVERWRITE   : $overwrite\n"
            , "\tSKIP_VERSION: $SKIP_VERSION\n"
            , "\tstdout      : $stdout\n"
            ;
    }

    $verb  and print
           "$id: Connecting to ftp://$site$getFile --> $saveFile\n";

    $debug and print "$id:\n"
           , "REGEXP: $regexp \n"
           , "LOGIN : $login\n"
           , "PASSWD: $pass\n"
           , "SITE  : $site\n"
           , "PATH  : $path\n"
           ;

    #   One file would be transferred, but it already exists and
    #   we are not allowed to overwrite --> do nothing.

    if ( $singleTransfer  and  -e $saveFile
         and  not $overwrite
         and  not $stdout
       )
    {
        $verb  and  print "$id: [ignored, exists] $saveFile\n";
        return;
    }

    # .................................................. make object ...

    my $ftp;

    if ( $firewall ne '' )
    {
        $ftp = Net::FTP->new
        (
            $site,
            (
                Firewall => $firewall,
                Timeout  => $timeout
            )
        );
    }
    else
    {
        $ftp = Net::FTP->new
        (
            $site, ( Timeout  => $timeout )
        );
    }

    unless ( defined $ftp )
    {
        print "$id: Cannot make route to $site $ERRNO\n";
        return;
    }

    # ........................................................ login ...

    $debug  and print "$id: Login to $site ..\n";

    unless ( $ftp->login($login, $pass) )
    {
        print  "$id: Login failed $login, $pass\n";
        goto QUIT;
    }

    $ftp->binary();

    my $cd = $path;
    $cd = dirname $path     unless $path =~ m,/$, ;

    if ( $cd ne '' )
    {
        unless ( $ftp->cwd($cd) )
        {
            print "$id: Remote cd $cd failed [$path]\n";
            goto QUIT;
        }
    }

    # .......................................................... get ...

    my $stat;

    $ftp->binary();
    $ftp->hash( $verb ? "on" : undef );     # m"

    if ( $singleTransfer )
    {
        $verb  and  print "$id: Getting file... [$getFile]\n";   # m:

        $rename   and  do{$saveFile = EvalCode $url, $saveFile, $rename};

        unless ( $ftp->get($getFile, $saveFile) )
        {
            warn  "$id: ** [ERROR] SingleFile [$getFile] $ERRNO\n"
                  , "\tMaybe the URL on the line is invalid? [$origLine]"
                  ;
        }
        else
        {
            PUSH($saveFile);
        }
    }
    else
    {
        my (@list, $i);

        $verb  and print "$id: Getting list of files $site ...\n";

        $i    = 0;

        $debug  and warn "$id: Running ftp dir ls()\n";

        @list = $ftp->ls();
        @list = FileListFilter regexp => $regexp,
			       regexpno => $regexpNo,
			       getfile => $getFile,
			       list => [@list];

        $debug  and  warn "$id: List length ", scalar @list, " --> @list\n";

        if ( $verb  and not @list )
        {
            print "$id: No files to download."
                , " Run with debug to investigate the problem.\n"
                ;
        }

        for ( @list )
        {
            $i++;

            my $progress = DownloadProgress $site . $cd, $ARG, "$id: ..."
                           , $i, scalar @list;
            print $progress if $progress;

            my $saveFile = $ARG;
            $saveFile    = TempFile()   if $stdout;

            $rename   and  do{$saveFile = EvalCode $url, $saveFile, $rename};
            $verb     and  print " $ARG [$saveFile]\n";

            unless ( $stdout )
            {
                my $onDisk;
                my $simpleZ = FileSimpleCompressed $saveFile;

                if ( $simpleZ )
                {
                    ($onDisk) = FileExists file   => $saveFile,
					   unpack => -forceUnpackCheck;

                    if ( $verb > 1 )
                    {
                        print "$id: Uncompressed file; use --overwrite\n";
                    }
                }
                else
                {
                    ($onDisk) = FileExists file   => $saveFile,
					   unpack => $unpack;
                }

                $debug and  print "$id: On disk? [$ARG] [save $saveFile] .. "
                    , -e $onDisk ? "[yes]" : "[no]"
                    , cwd()
                    , "\n"
                    ;

                if ( $onDisk )
                {
                    if ( $SKIP_VERSION  and  /-\d[\d.]*\D+/ )
                    {
                        $verb and print "$id: [skip version/already on disk] "
                                  , " $ARG => $onDisk\n";
                        next;
                    }
                    elsif ( not $overwrite )
                    {
                        $verb and print "$id: [no overwrite/already on disk] "
                                  , " $ARG => $onDisk\n";
                        next;
                    }
                }
            }

            unless ( $stat = $ftp->get($saveFile) )
            {
                print "$id: ... ** error $ARG $ERRNO $stat\n";
            }
            else
            {
                PUSH($saveFile);
            }

	    sleep $SLEEP_SECONDS  if  $SLEEP_SECONDS;
        }
    }

    QUIT:
    {
        $ftp->quit() if defined $ftp;
    }

    ($stat, @files);
}

# ****************************************************************************
#
#   DESCRIPTION
#
#       Download URL using external program wget(1)
#
#   INPUT PARAMETERS
#
#       $       URL
#
#   RETURN VALUES
#
#       $       content in string if success
#
# ****************************************************************************

sub UrlHttGetWget ( $ )
{
    my $id  = "$LIB.UrlHttpGetWget";
    my $url = shift;

    $debug  and  print "$id: GET $url ...\n";

    my $ret = qx(wget --quiet --output-document=- '$url' 2> /dev/null);

    return $ret;
}

# ****************************************************************************
#
#   DESCRIPTION
#
#       Download URL by using Perl only.
#
#   INPUT PARAMETERS
#
#       $       URL
#
#   RETURN VALUES
#
#       $       Content in string if success
#       $	Headers
#
# ****************************************************************************

sub UrlHttGetPerl ( $ )
{
    my $id  = "$LIB.UrlHttpGetPerl";
    my $url = shift;

    # http://www.useragentstring.com/pages/Firefox/
    my $agent = "Mozilla/5.0 (X11; U; Linux x86_64; en-US; rv:1.9.1.3) Gecko/20090913 Firefox/3.5.3";
    my $ua = new LWP::UserAgent;

    $debug  and  print "$id: GET $url ...\n";

    my $request = new HTTP::Request( 'GET' => $url );
    $request->user_agent($agent);

    my $obj     = $ua->request($request);
    my $stat    = $obj->is_success;

    unless ( $stat )
    {
        print "  ** error: $url ",  $obj->message, "\n";
	return;
    }

    my $content = $obj->content();
    my $head    = $obj->headers_as_string();

    $debug > 4  and  print "$id: RET head [$head]\n";
    $debug > 4  and  print "$id: RET ARG [$content]\n";
    $debug  and  print "$id: RET success [$stat]\n";

    $content, $head;
}

# ****************************************************************************
#
#   DESCRIPTION
#
#       Download URL by using Perl only.
#
#   INPUT PARAMETERS
#
#       $       URL
#
#   RETURN VALUES
#
#       $       Content as string if success
#       $       [optional] Header (not always available)
#
# ****************************************************************************

sub UrlHttGet ( $ )
{
    my $id  = "$LIB.UrlHttpGet";
    my $url = shift;

    $debug  and  print "$id: INPUT: $url\n";

    #  Sourceforge is tricky, it automatically tries to start download
    #  and pure Perl method doesn't do it. We need to get page content
    #  only, not to start the file download.
    #
    #  FIXME: if there is a way to do this with LWP::UserAgent, please
    #  let me know and this wget(1) dependency is gladly removed.

    if ( m,(?:sourceforge|sf)\.net.*/download, )
    {
	UrlHttGetWget $url;
    }
    else
    {
	UrlHttGetPerl $url;
    }
}

# ****************************************************************************
#
#   DESCRIPTION
#
#       Try to find the latest version number from the page.
#       Normally indicated by "The latest version of XXX is N.N.N"
#
#   INPUT PARAMETERS
#
#       $       String, the Url page
#       $       [optional] regexp, what words to lok for
#
#   RETURN VALUES
#
#       %       ver => string, List of versions and text matches
#
# ****************************************************************************

sub UrlHttPageParse ( $ ; $ )
{
    my $id      = "$LIB.UrlHttpPageParse";
    local $ARG  = shift;
    my $regexp  = shift;

    my %hash;

    if ( defined $regexp  and  $regexp ne '' )
    {
        while ( /$regexp/g )
        {
            $hash{$2} = $1   if  $1 and  $2;
        }

        unless ( scalar keys %hash )
        {
            print "$id: [ERROR] version regexp [$regexp] "
                , " didn't find versions. "
                , "Please check or define correct <vregexp:>\n";
        }
    }
    elsif ( 0 and /(latest.*?version.*?\b([\d][\d.]+[\d]).*)/ )
    {
        $debug   and  print "$id: Using DEFAULT page regexp => [$MATCH]\n";
        $hash{$2} = $1;
    }


    $debug  and  print "$id: RET regexp = [$regexp] HASH = ["
        , join ( ' => ', %hash)
        , "]\n"
        ;

    %hash;
}

# ****************************************************************************
#
#   DESCRIPTION
#
#       Parse all HREFs in the page and return the locations. If there is
#       <BASE> tag, it is always obeyed and not filtered
#
#   INPUT PARAMETERS
#
#       content     The html page
#       regexp      [optional] Return only HREFs matching regexp.
#	unique	    [optional] Filter out duplicates.
#
#   RETURN VALUES
#
#       @urls
#
# ****************************************************************************

sub UrlHttpParseHref ( % )
{
    my $id     = "$LIB.UrlHttpParseHref";

    my %arg    =  @ARG;
    local $ARG = $arg{content};  	# REQUIRED
    my $regexp = $arg{regexp} || '';
    my $unique = $arg{unique} || 0;

    $debug > 3 and print "$id: INPUT ARG [$ARG]\n";
    $debug  and  print   "$id: INPUT regexp [$regexp]\n";
    $debug  and  print   "$id: INPUT unique [$unique]\n";

    #   Some HTML pages do not use double quotes
    #
    #       <A HREF=http://example.com>
    #
    #   The strict way is to use double quotes
    #
    #       <A HREF="http://example.com">
    #
    #   URLs do not necessarily stop after HREF
    #
    #       <a href="dir/file.txt" target="_top">

    my (@ret, $base);

    if ( /<\s*BASE\s+href\s*=[\s\"]*([^\">]+)/i )
    {
        $base = $1;
        $base =~ s,/$,,;                    # Remove trailing slash.
        $debug  and  print "$id: BASE $base\n";
    }

    while ( /HREF\s*=[\s\"']*([^\"'>]+)/ig )
    {
        my $file = $1;

	$debug  and  print "$id: FILE $file\n";

        if ( $base  and  $file eq $base )
        {
            $debug  and  print "$id:  FILTERED BY BASE $base\n";
            next;
        }

        if ( $base   and  $file !~ m,//, )
        {
            $file = "$base/$file";
        }

        if ( $regexp ne ''  and  $file !~ /$regexp/ )
        {
            $debug  and  print "$id:  FILTERED BY REGEXP $file\n";
            next;
        }

        if ( $file =~ /^#/i )
        {
            $debug  and  print "$id:  FILTERED [#] $file\n";
            next;
        }

        #  code.google.com: detail?archive.tar.bz2&amp;can=2&amp;q=

        if ( $file =~ /;q=$/i )
        {
            $debug  and  print "$id:  FILTERED [google] $file\n";
            next;
        }

	# http://www.emacswiki.org/emacs?action=admin;id=twit.el

        if ( $file =~ /emacswiki.*;.*=/ )
        {
            $debug  and  print "$id:  FILTERED [emacswiki] $file\n";
            next;
        }

        if ( $file =~ m,^\?|/$|mailto, )
        {
            $debug  and  print "$id:  FILTERED OTHER [mailto] $file\n";
            next;
        }

        if ( $file =~ m,mirror_picker, )  # Sourceforge
        {
            $debug  and  print "$id:  FILTERED OTHER [mirror_picker] $file\n";
            next;
        }

        push @ret, $file;
    }

    @ret = ListUnique @ret  if  $unique;

    $debug  and  print "$id: RET REGEXP = [$regexp] "
		    , " LIST =>\n"
                    , join("\n", @ret), "\n";

    @ret;
}

# ****************************************************************************
#
#   DESCRIPTION
#
#       If you connect to http page, that shows directory, this
#       Function tries to parse the HTML and extract the filenames
#
#   INPUT PARAMETERS
#
#       $       String, The Url page
#       $       [optional] boolean, if non-zero, filter out
#               non-interesting files like directories.
#
#   RETURN VALUES
#
#       @       List of files
#
# ****************************************************************************

sub UrlHttpDirParse ( $ ; $ )
{
    my $id      = "$LIB.UrlHttpDirParse";
    local $ARG  = shift;
    my $filter  = shift;

    $debug  and  print "$id: $filter\n";

    my @files;

    if ( /Server:\s+apache/i )
    {
        #   Date: Wed, 16 Feb 2000 16:26:08 GMT
        #   Server: Apache/1.3.11 (Win32)
        #   Connection: close
        #   Content-Type: text/html   m:
        #
        # <IMG SRC="/icons/folder.gif" ALT="[DIR]"> <A HREF="/">
        # <IMG SRC="/icons/image2.gif" ALT="[IMG]"> <A HREF="apache_pb.gif">
        # <IMG SRC="/icons/text.gif" ALT="[TXT]"> <A HREF="index.html.ca">

        #  Anything special to know? No?
    }

    #   Filter out directories and non interesting files
    #
    #   ?N=D ?M=A
    #   manual/

    @files = UrlHttpParseHref content => $ARG;

    @files;
}

# ****************************************************************************
#
#   DESCRIPTION
#
#       Parse list of mirrors from sourceforge's download page.
#
#   INPUT PARAMETERS
#
#       $       HTML
#
#   RETURN VALUES
#
#       %       Hash of hash. Mirrors and their locations
#               MIRROR_NAME => { location, continent }
#
# ****************************************************************************

sub UrlSfMirrorParse ($)
{
    my $id      = "$LIB.UrlSfMirrorParse";
    local($ARG) = @ARG;
    my %hash;

    $debug > 3  and  print "$id: INPUT $ARG\n";

    while ( m,<td>\s*([a-z].*?)</td> \s+
             <td>(.*?)</td> \s+
             .*?use_mirror=([a-z]+)
            ,gsmix
          )
    {
        my( $location, $continent, $mirror) = ($1, $2, $3);

        $debug  > 2 and  print "$id: location [$location] "
                             , "continent [$continent] "
                             , "mirror $mirror\n"
                             ;

        $hash{$mirror} = { location => $location, continent => $continent };
    }

    %hash;
}

# ****************************************************************************
#
#   DESCRIPTION
#
#       Determine Sourceforge project ID based on project name.
#
#   INPUT PARAMETERS
#
#       $       project name
#
#   RETURN VALUES
#
#       $       URL
#
# ****************************************************************************

sub SourceforgeProjectId ($)
{
    my $id      = "$LIB.SourceforgeProjectId";
    my($name)   = @ARG;

    $debug  and print "$id: INPUT name [$name]\n";

    my $url    = "http://sourceforge.net/projects/$name";
    local ($ARG) = UrlHttGet $url;

    # href="/project/showfiles.php?group_id=88346#downloads">Jump to downloads for FOO</a></li>

    my $ret;

    if ( m,href\s*=.*group_id=(?<id>\d+),i )
    {
	$ret = $+{id};
    }

    $debug  and print "$id: RET name [$name] id [$ret]\n";

    $ret;
}

# ****************************************************************************
#
#   DESCRIPTION
#
#       Parse Sourceforge project name from URL
#
#   INPUT PARAMETERS
#
#       $       URL
#
#   RETURN VALUES
#
#       $       Project name
#
# ****************************************************************************

sub SourceforgeProjectName ($)
{
    my $id      = "$LIB.SourceforgeProjectName";
    local($ARG) = @ARG;

    $debug  and  print "$id: INPUT $ARG\n";

    my $name;

    # http://sourceforge.net/projects/emacs-jabber
    # http://prdownloads.sourceforge.net/emacs-jabber/emacs-jabber-0.6.1.tar.gz

    if ( m,(?:sourceforge|sf)\.net/project/([^/]+),
	 or
	 m,downloads\.(?:sourceforge|sf)\.net/([^/]+),
       )
    {
	$name = $1;
    }
    elsif (m, http://(?:www\.)?(?:sourceforge|sf).net/([^/]+), )
    {
	$name = $1;
    }

    $debug  and  print "$id: RET [$name]\n";

    $name;
}


# ****************************************************************************
#
#   DESCRIPTION
#
#       Parse downloads from Sourceforge page
#
#   INPUT PARAMETERS
#
#       $       URL
#
#   RETURN VALUES
#
#       %       hash: "string" => URL
#
# ****************************************************************************

sub SopurceforgeParseDownloadPage ($)
{
    my $id   = "$LIB.UrlSfManipulate";
    local($ARG) = @ARG;


    # <td colspan="6"><a href="showfiles.php?group_id=88346&amp;package_id=92339&amp;release_id=482983" onclick="report_expand('pkg0_1rel0'); void(0); return false;" class="tup" id="pkg0_1rel0_0">0.7.1</a> <span class="notes"><a href="shownotes.php?release_id=482983&amp;group_id=88346" title="View notes">Notes</a></span> <small>(2007-01-31 22:46) </small></td>

    # <td ><a id="showfiles_download_file_pkg0_1rel0_1" class="sfx_qalogger_element sfx_qalogger_clickable" href="http://downloads.sourceforge.net/emacs-jabber/emacs-jabber-0.7.1.tar.gz?modtime=1170287319&amp;big_mirror=0" onClick="window.location='/project/downloading.php?group_id=88346&amp;use_mirror=heanet&amp;filename=emacs-jabber-0.7.1.tar.gz&amp;'+Math.floor(Math.random()*100000000); return false;">emacs-jabber-0.7.1.tar.gz</a>

    # Emacs font-lock no-op comment "'

}

# ****************************************************************************
#
#   DESCRIPTION
#
#       Manipulate http://prdownloads.sourceforge.net address
#
#   INPUT PARAMETERS
#
#       $       URL
#
#   RETURN VALUES
#
#       $       URL
#
# ****************************************************************************

sub UrlManipulateSfOld ($)
{
    my $id    = "$LIB.UrlManipulateSfOld";
    my ($url) = @ARG;

    $debug  and  print "$id: INPUT [$url]\n";

    my $project = SourceforgeProjectName $url;

    unless ( $project )
    {
	die "$id: [FATAL] Cannot parse project name from $url\n";
    }

    my $gid = SourceforgeProjectId $project;

    unless ( $gid )
    {
	die "$id: [FATAL] Cannot get group ID for [$project] $url\n";
    }

    #  Download URL
    my $base = "http://sourceforge.net";
    my $durl = "$base/project/platformdownload.php?group_id=$gid";

    local ($ARG) = UrlHttGet $durl;

    unless ( $ARG )
    {
	die "$id: [FATAL] Cannot get SF page [$durl]";
    }

    # <td class="download" style="text-align: center;"><a href="/project/showfiles.php?group_id=88346&amp;package_id=92339&amp;release_id=482983">Download</a></td>

    if ( m,class\s*=\s*.download.\s.*?href\s*=\s*.([^\"\'<>]+),ism )
    {
	$durl = $base . $1;
    }
    else
    {
	die "$id: [FATAL] Cannot parse SF page [$durl]";
    }

    local ($ARG) = UrlHttGet $durl;

    unless ( $ARG )
    {
	die "$id: [FAIL] Cannot read SF page [$durl]";
    }

    # <td><a href="/project/showfiles.php?group_id=88346&amp;package_id=92339&amp;release_id=482983">0.7.1</a></td>
    #              /project/showfiles.php?group_id=88346&package_id=92339&release_id=482983

    if ( m,\shref\s*=\s*[\"\']\s*
          (
	    /project/
	    showfiles.php\?
	    group_id=$gid[^;]+;
	    package_id=\d+[^;]+;
	    release_id=(\d+)
          )
          ,isx
       )
    {
	$durl = $base . $1;
    }
    else
    {
	die "$id: [FATAL] Cannot parse release_id (for final page) [$durl]";
    }

    $durl =~ s/&amp;/&/g;

    $debug  and  print "$id: RET [$durl]\n";

    $durl;
}


# ****************************************************************************
#
#   DESCRIPTION
#
#       Manipulate address like:
#       http://sourceforge.net/projects/clonezilla/files/clonezilla_live_testing/clonezilla-live-1.2.2-30.iso/download
#
#   INPUT PARAMETERS
#
#       $       URL
#
#   RETURN VALUES
#
#       $       URL
#
# ****************************************************************************

sub UrlManipulateSf ($ ; $)
{
    my $id = "$LIB.UrlManipulateSf";
    my ($url, $mirror ) = @ARG;

    $debug  and  print "$id: INPUT url [$url]\n";

    local ($ARG) = UrlHttGet $url;
    my $ret;

    if ( m,a \s+ href \s* = \"([^\"\']+) .* direct \s+ link \s* </a>,x )
    {
	$ret = $1;

	$debug > 1 and  print "$id: SF parsed direct link: $ret\n";


	if ( $mirror  and  $ret =~ m,^(.*use_mirror=)(.*), )
	{
	    $ret = $1 . $mirror;
	    $debug > 1 and  print "$id: SF use mirror: $mirror\n";
	}

    }
    else
    {
	die "$id: [FATAL] Cannot parse direct download from page $url";
    }

    $debug  and  print "$id: RET $ret\n";

    return $ret;
}

# ****************************************************************************
#
#   DESCRIPTION
#
#       Manipulate URLs; redirect if necessary
#
#   INPUT PARAMETERS
#
#       $       URL
#
#   RETURN VALUES
#
#       $       URL
#
# ****************************************************************************

sub UrlManipulateMain ($ ; $ )
{
    my $id  = "$LIB.UrlManipulateMain";
    my ($url, $mirror ) = @ARG;

    $debug  and  print "$id: INPUT $url MIRROR $mirror\n";

    # http://downloads.sourceforge.net/project/clonezilla/clonezilla_live_testing/clonezilla-live-1.2.2-30.iso?use_mirror=sunet

    if ( $url =~ m,prdownloads\.(?:sourceforge|sf)\.net/, )
    {
	$url = UrlManipulateSfOld $url;
    }

    if ( $url =~ m,(?:sourceforge|sf)\.net.*/download, )
    {
	$url = UrlManipulateSf $url, $mirror;
    }

    $debug  and  print "$id: RET $url\n";

    $url;
}

# ****************************************************************************
#
#   DESCRIPTION
#
#       Check if file is already on disk and do not overwrite if that is
#       not allowed. Check also if there is skip version option active.
#
#   GLOBAL VARIABLES
#
#       $ARG
#       $SKIP_VERSION
#
#   INPUT PARAMETERS
#
#       $file
#       $unpack
#
#   RETURN VALUES
#
#       True    if it's ok to download file.
#		-skipversion
#		-noovrt
#
# ****************************************************************************

sub UrlHttpFileCheck ( % )
{
    my $id        = "$LIB.UrlHttpFileCheck";
    my %arg       = @ARG;
    my $saveFile  = $arg{savefile};
    my $unpack    = $arg{unpack};
    my $overwrite = $arg{overwrite};

    my $ret;
    my $onDisk;
    my $simpleZ = FileSimpleCompressed $saveFile;

    if ( $simpleZ )
    {
        ($onDisk) = FileExists file   => $saveFile,
			       unpack => -forceUnpackCheck;

        if ( $verb > 1 )
        {
            print "$id: Uncompressed file found (use --overwrite)\n";
        }
    }
    else
    {
        ($onDisk) = FileExists file   => $saveFile,
			       unpack => $unpack;
    }

    $debug and  print "$id: file on disk? .. "
        , -e($saveFile) ? "[yes]" : "[no]"
        , "\n"
        ;

    if ( $onDisk )
    {
        #   If the filename contains version number
        #   AND skipping is on, then ignore downoad

        if ( $SKIP_VERSION  and  /-\d[\d.]*\D+/ )
        {
            $verb  and  print "$id: [already on disk]"
                        , " $ARG => $onDisk\n";
            $ret = -skipversion;
        }
        elsif ( not $overwrite )
        {
            $verb   and print "$id: [no overwrite/already on disk]"
                        , " $ARG => $onDisk\n";
            $ret = -noovrt;
        }
    }

    $debug  and  print "$id: RET [$ret]\n";

    $ret;
}

# ****************************************************************************
#
#   DESCRIPTION
#
#       Search download ULRs from page.
#
#   INPUT PARAMETERS
#
#       %
#
#   RETURN VALUES
#
#       @list       List of URLs found
#
# ****************************************************************************

sub UrlHttpSearchPage ( % )
{
    my $id  = "$LIB.UrlHttpSearchPage";
    my %arg =  @ARG;

    my $url             = $arg{url}   || die "$id: missing arg URL";
    my $regexpNo        = $arg{regexpno};
    my $baseUrl         = $arg{baseurl};
    my $thisPageRegexp  = $arg{pageregexp};

    if ( $debug )
    {
        print "$id: INPUT\n"
            , "\turl       : $url\n"
            , "\tregexpNo  : $regexpNo\n"
            , "\tbaseUrl   : $baseUrl\n"
            , "\tthisPageRegexp: $thisPageRegexp\n"
	    ;
    }

    my ($content, $head) = UrlHttGet $url;
    my @list;

    if ( $content )
    {
        @list = UrlHttpParseHref content => $content,
				 regexp  => $thisPageRegexp;

        if ( $regexpNo )
        {

            $debug > 2  and  print "$id:  filter before [$regexpNo] [@list]\n";
            @list = grep ! /$regexpNo/, @list;
            $debug > 2  and  print "$id:  filter after  [@list]\n";
        }

        # Filter out FRAGMENTs that are not part of the file names:
        #
        # http://localhost/index.html#section1

        local $ARG;

        for ( @list )
        {
            if ( /#.*/ )
            {
                $debug  and  print "$id: filtering out FRAGMENT-SPEC $ARG\n";
                s/#.*//;
            }
        }

        $debug  and  print "$id: -find regexpNo [$regexpNo] @list\n";
    }

    $debug  and  print "$id: RET [@list]\n";

    @list;
}

# ****************************************************************************
#
#   DESCRIPTION
#
#       Search Newest file form page
#
#   INPUT PARAMETERS
#
#       %
#
#   RETURN VALUES
#
#       @list       List of URLs found
#
# ****************************************************************************

sub UrlHttpSearchNewest ( % )
{
    my $id  = "$LIB.UrlHttpSearchNewest";
    my %arg =  @ARG;

    my $ua              = $arg{useragent}  || die "No UA object";
    my $getPage         = $arg{page};
    my $thisPage        = $arg{flag};
    my $file            = $arg{file};
    my $getFile         = $arg{getfile};
    my $baseUrl         = $arg{baseurl};
    my $versionRegexp   = $arg{versionRE};
    my $thisPageRegexp  = $arg{pageRE};
    my $regexp          = $arg{RE};
    my $regexpNo        = $arg{REno};

    my @list;

    $debug > 1 and PrintHash "$id: INPUT", %arg;
    $debug  and print "$id: Getting list of files $getPage\n";

    if ( $getPage =~ /\.(gz|bz2|lzma|zip|tar|jar|iso)$/ )
    {
        die "[ERROR] The URL must not contain filename: $getPage";
    }

    my ($content, $head) = UrlHttGet $getPage or return;

    if ( $thisPage )
    {
	$debug  and print "$id: THISPAGE START $file\n";

	$getFile  = $file;

	my %hash  = UrlHttPageParse $content, $versionRegexp;
	my @keys  = keys %hash;
	my @urls  = UrlHttpParseHref content => $content,
	                             regexp  => $thisPageRegexp,
				     unique  => 'unique'
				     ;

	if ( @urls == 1 )	# only one match
	{
	    @list = @urls;
	    goto EXIT;
	}

	my @files;

	#   The filename may contain the version information,
	#   UNLESS this is page search condition.

	if ( $getFile !~ /\d/ )
	{
	    #  Nope, this is "download.html" search with
	    #  possible "--Regexp SEARCH" option.

	    $getFile = $urls[0];
	    $file    = $getFile;

	    $debug  and  print "$id: thispage changed file [$file]";
	}

	$debug  and print "$id: THISPAGE file [$file] "
		    , "getFile [$getFile] "
		    , "urls [@urls] "
		    , "version urls [@keys]\n";

	if ( @keys )
	{
	    $debug  and  print "$id: THISPAGE if KEYS file [$file]\n";

	    @files = MakeLatestFiles $file, keys %hash ;

	    if ( @files == 1 )
	    {
		@list = ( RelativePath dirname($urls[0]), $files[0] );

#                        for my $path ( @urls )
#                        {
#                            push @list, RelativePath
#                                ( dirname($path), $files[0] );
#                        }
#
	    }
	    else
	    {
		$debug  and  print "$id: THISPAGE Latest files > 1\n";
		@list = ( LatestVersion $file, [@urls, @files] ) ;

		# @list > 1  and  $file = '';
	    }
	}
	else
	{
	    #   Try old fashioned. The filename may contain the
	    #   version information,

	    $debug  and
		print "$id: EXAMINE latest URL model [$file] list [@urls]\n";

	    @list = ( LatestVersion $file, \@urls ) if @urls ;
	    # $file = '';
	}

	$debug  and  print "$id: FILES [@files] URLS [@urls]\n";

	unless ( @urls == 1 )
	{

	    $verb > 2  and
	    warn "$id: Can't parse precise latest version location [@urls] ";

	    @list = @urls;
	}
    }
    else
    {
	$debug  and  print "$id: NOT THISPAGE else statement\n";
	@list   = UrlHttpDirParse $head . $content, "clean";
    }

    EXIT:
    @list = FileListFilter  regexp => $regexp,
			    regexpno => $regexpNo,
			    getfile => $getFile,
			    list => [@list];

    $debug  and  print "$id: RET", join("\n", @list), "\n";

    @list;
}

# ****************************************************************************
#
#   DESCRIPTION
#
#       Download files
#
#   INPUT PARAMETERS
#
#       %
#
#   RETURN VALUES
#
#       @list       List of URLs found
#
# ****************************************************************************

sub UrlHttpDownload ( % )
{
    my $id = "$LIB.UrlHttpDownload";
    my %arg = @ARG ;

    my $ua         = $arg{useragent};
    my $list       = $arg{list};
    my $file       = $arg{file};
    my $stdout     = $arg{stdout};
    my $find       = $arg{find};
    my $saveopt    = $arg{saveopt};
    my $baseUrl    = $arg{baseurl};
    my $unpack     = $arg{unpack};
    my $rename     = $arg{rename};
    my $overwrite  = $arg{overwrite};
    my $mirror     = $arg{mirror};

    my $contentRegexp           = $arg{contentre} || '';
    my $errUrlHashRef           = $arg{errhash};
    my $errExplanationHashRef   = $arg{errtext};

    if ( $debug )
    {
        print <<EOF;
$id:
 list          = @$list
 file          = $arg{file}
 stdout        = $arg{stdout}
 find          = $arg{find}
 saveopt       = $arg{saveopt}
 baseUrl       = $arg{baseurl}
 unpack        = $arg{unpack}
 rename        = $arg{rename}
 overwrite     = $arg{overwrite}
 contentRegexp = $arg{contentre}
EOF
    }

    # ............................................ private functions ...

    my @files;

    local *PUSH = sub ($)
    {
        local ( $ARG ) = @ARG;

        if ( $stdout )
        {
            Stdout $ARG;
        }
        else
        {
            unless ( m,[/\\], )
            {
                $ARG = cwd() . "/" . $ARG ;
            }
            push @files, $ARG   if not $stdout;
        }
    };

    # ..................................................... download ...

    my $ret;
    my $i    = 0;
    my @list = sort @$list;

    for ( @list )
    {
        $i++;

        #   sometimes the file includes a version number, which
        #   may be instructed to be removed by user configuration tag.
        #   Respect it. But if there are many files then we do not
        #   have a choice.
        #
        #       save: this-name.txt

        my $saveFile = $file;

        $debug  and  print "$id: SAVEFILE-1 $saveFile\n";

	#  foo.txt?format=txt
	$saveFile =~ s/\?.*//;

	#  Sourceforge special
	$saveFile =~ s,/download$,,;

        $debug  and  print "$id: SAVEFILE-1b $saveFile\n";

        if ( $stdout )
        {
            $saveFile = TempFile();
        }
        elsif ( @list == 1  and  $saveopt )
        {
            $saveFile = $saveopt;
        }
        elsif ( @list > 1  or  $file eq ''  or  ($find and not $saveopt) )
        {
	     #  Sourceforge special
	     my $tmp = $ARG;
	     $tmp =~ s,/download$,,;

             $saveFile = basename $tmp;

	     $debug  and  print "$id: SAVEFILE-1c $saveFile [@list]\n";
        }

        my $relative = $ARG || $baseUrl;

        $debug  and  print "$id: SAVEFILE-2 $saveFile RELATIVE $relative\n";

        if ( $ARG  and  not m,://, )
        {
            #   If the ARG is NOT ABSOLUTE reference ftp:// or http://
            #   Then glue together the base site + relative reference found
            #   from page

            $debug  and  print "$id: glue [$baseUrl] + [$ARG]\n";

            $relative  = RelativePath BaseUrl($baseUrl), $ARG;

            #   The whole URL is now known, strip PATH from savefile.

            $saveFile  = basename  $saveFile;
        }

        unless ( $relative )
        {
            warn "$id: [ERROR] Can't resolve relative $baseUrl + [$ARG]";
            next;
        }

        my $url = $relative;

	$url = UrlManipulateMain $url, $mirror;

        if ( $rename )
        {
            $saveFile = EvalCode $url, $saveFile, $rename
        }

        $saveFile = FileNameFix $saveFile;

        unless ( $stdout )
        {
            next if UrlHttpFileCheck savefile  => $saveFile
                                   , unpack    => $unpack
                                   , overwrite => $overwrite
                                   ;
        }

        my $progress = DownloadProgress $baseUrl, $ARG, "$id: ..."
                                        , $i, scalar @list;


        my $request = new HTTP::Request('GET' => $url );
        my $obj     = $ua->request($request , $saveFile );
        my $stat    = $obj->is_success;

        if ( $debug )
        {
            print "$id: content-type:\n\t", $obj->content_type, "\n"
                , "\tsuccess status ", $stat, "\n"
                , map { $ARG = "\t$ARG\n"  } $obj->headers_as_string
                ;
        }

        # ........................................... file downloaded ...

        if ( $stat )
        {
            PUSH($saveFile);

            my $contentStatus = FileContentAnalyze $saveFile, $contentRegexp;
            my $err;
            $err = "[no match] " unless $contentStatus;

            if ( (not $contentStatus and $verb > 1)
                 or
                 ($contentStatus and $verb)
	       )
            {
                $verb  and  print "$progress ${err}$url => $saveFile\n";
            }

        }
        else
        {
            $verb  and  print "$progress $url => $saveFile\n";

            $errUrlHashRef->{ $url } = $obj->code;

            #  There is new error code, record it.

            if ( not defined $errUrlHashRef->{ $obj->code }  )
            {
                  $errExplanationHashRef->{ $obj->code } = $obj->message;
            }

            $ret = $errUrlHashRef->{ $obj->code };

            warn "  ** error: $url ",  $obj->message, "\n";
        }
    }

    $ret, @files;
}

# ****************************************************************************
#
#   DESCRIPTION
#
#       Get content of URL
#
#   INPUT PARAMETERS
#
#       $url                        The URL pointer
#       $file
#       $regexp
#       $regexpNo
#       $proxy
#       \%errUrlHashRef             Hahs where to store the URL-ERROR_CODE
#       \%errExplanationHashRef     Hash  where to store ERROR_CODE-EXPLANATION
#       $new                        Get never file
#       $stdout                     Write to stdout
#       $versionRegexp              How to find the version number from page
#
#   RETURN VALUES
#
#       ()      RETURN LIST whose elements are
#
#       $stat   Error reason or "" => ok
#       @       list of retrieved files
#
# ****************************************************************************

sub UrlHttp ( % )
{
    my $id = "$LIB.UrlHttp";
    my %arg = @ARG ;

    # .............................................. input arguments ...

    #  check mandatory

    not exists $arg{url}                    and  die "$id: URL missing";
    not exists $arg{file}                   and  die "$id: FILE missing";
    not exists $arg{errUrlHashRef}          and  die "$id: HashRef missing";
    not exists $arg{errExplanationHashRef}  and  die "$id: errHashRef missing";

    #  Read values

    my $url                     = $arg{url};
    my $file                    = $arg{file};
    my $errUrlHashRef           = $arg{errUrlHashRef};
    my $errExplanationHashRef   = $arg{errExplanationHashRef};

    my $proxy                   = $arg{proxy}         || '';
    my $regexp                  = $arg{regexp}        || '';
    my $regexpNo                = $arg{regexpNo}      || '';
    my $new                     = $arg{new}           || 0;
    my $stdout                  = $arg{stdout}        || 0;;
    my $versionRegexp           = $arg{versionRegexp} || '';
    my $thisPage                = $arg{plainPage}     || 0;
    my $thisPageRegexp          = $arg{pageRegexp}    || '';
    my $contentRegexp           = $arg{contentRegexp} || '';
    my $conversion              = $arg{conversion}    || '';
    my $rename                  = $arg{rename}        || '';
    my $saveopt                 = $arg{save}          || '';
    my $unpack                  = $arg{unpack}        || '';
    my $overwrite               = $arg{overwrite}     || '';
    my $mirror                  = $arg{mirror}        || '';

    my $find = $thisPage eq -find ? 1 : 0;

    # ......................................................... code ...

    if ( $debug )
    {
        print "$id: INPUT\n"
            , "\turl       : $url\n"
            , "\tfile      : $file\n"
            , "\trename    : $rename\n"
            , "\tconversion: $conversion\n"
            , "\tregexp    : $regexp\n"
            , "\tregexp-no : $regexpNo\n"
            , "\tthis page : $thisPage\n"
            , "\tfind      : $find\n"
            , "\tvregexp   : $versionRegexp\n"
            , "\tpregexp   : $thisPageRegexp\n"
            , "\tcregexp   : $contentRegexp\n"
            , "\tproxy     : $proxy\n"
            , "\tnew       : $new\n"
            , "\tstdout    : $stdout\n"
            , "\tcwd       : ", cwd(), "\n"
            , "\toverwrite : $overwrite\n"
    }

# FIXME: remove, this is not the final save name
#    $verb  and  print "$id: $url --> $file\n";

    my $ua = new LWP::UserAgent;

    if ( defined $proxy )
    {
          $debug  and $proxy  and  print "$id: Using PROXY $proxy\n";
          $ua->proxy( "http", "$proxy" );
    }

    my ($baseUrl, $getFile) = ($url,"");

    unless ( $thisPage )
    {
        ($baseUrl, $getFile) = ( $url =~ m,^(.*/)(.*), );
    }

    $baseUrl = UrlManipulateMain $url, $mirror;

    if (      $getFile eq ''
         and  ($regexp eq '' or $thisPageRegexp eq '')
         and  not $thisPage
       )
    {
          die "$id: [ERROR] invalid URL $url. No file name part found."
            , " Did you forgot to use <page:> or <pregexp:> ?"
            ;
    }

    my @list = ( $getFile );

    if ( $new )        # Directory lookup
    {
        my $getPage = $thisPage ? $url : $baseUrl ;

	$debug  and print "$id: getPage 1 $getPage\n";

        if ( $file )
        {
            $getPage =~ s/\Q$file//;

	    $debug  and print "$id: getPage 2 file [$file] $getPage\n";
        }

        @list       = UrlHttpSearchNewest
                            useragent    => $ua
                            , page       => $getPage
                            , flag       => $thisPage
                            , file       => $file
                            , baseurl    => $baseUrl
                            , getfile    => $getFile
                            , versionRE  => $versionRegexp
                            , pageRE     => $thisPageRegexp
                            , RE         => $regexp
                            , REno       => $regexpNo
                            ;
    }
    elsif ( $find )
    {

        @list = UrlHttpSearchPage
                    url          => $url
                    , regexpno   => $regexpNo
                    , baseurl    => $baseUrl
                    , pageregexp => $thisPageRegexp
                    ;
    }

    # ............................................ get list of files ...

    #   Multiple links to the same destination
    @list = ListRemoveDuplicates @list;

    local $ARG;

    $debug   and  print "$id: FILE LIST [@list]\n";
    $verb    and  !@list and  print "$id: No matching files [$regexp]\n";

    if ( @list > 1  and  $file  and  not $new)
    {
        $file = '';
        $debug  and
            print "$id: Clearing FILE: [$file] because many/new"
                  , " files to load. "
                  , "\@list = count, ", scalar @list, ", [@list]\n"
                  ;
    }

    $file = $getFile;

    if ( $new )
    {
	local $ARG = $list[0];
	$file = $ARG unless /[?&]/;   # Ignore PHP and exotic paths
    }

    my ($ret, @files) = UrlHttpDownload
                    useragent   => $ua
                    , list      => \@list
                    , file      => $file
                    , stdout    => $stdout
                    , find      => $find
                    , saveopt   => $saveopt
                    , baseurl   => $baseUrl
                    , unpack    => $unpack
                    , rename    => $rename
                    , errhash   => $errUrlHashRef
                    , contentre => $contentRegexp
                    , errtext   => $errExplanationHashRef
                    , overwrite => $overwrite
                    , mirror    => $mirror
                    ;

    $ret, @files;
}

# ****************************************************************************
#
#   DESCRIPTION
#
#       Copy content of PATH to FILE.
#
#   INPUT PARAMETERS
#
#       $path       From where to read. If this is directory, read files
#                   in directory. If this is file, copy file.
#
#       $file       Where to put resuts.
#       $prefix     [optional] Filename prefix
#       $postfif    [optional] postfix
#
#   RETURN VALUES
#
#       ()      RETURN LIST whose elements are:
#
#       $stat   Error reason or "" => ok
#       @       list of retrieved files
#
#
# ****************************************************************************

sub UrlFile (%)
{
    my $id = "$LIB.UrlFile";
    my %arg           = @ARG;
    my $path          = $arg{path}      || die "$id: Missing arg PATH";
    my $file          = $arg{file}      || die "$id: Missing arg FILE";
    my $prefix        = $arg{prefix}    || '';
    my $postfix       = $arg{postfix}   || '';
    my $overwrite     = $arg{overwrite} || '';

    my ( $stat, @files );

    $debug and warn "$id: PATH $path, FILE $file\n";

    if ( -f $path  and  not -d $path )
    {
        if ( $CHECK_NEWEST )
        {
            my @dir = DirContent dirname( $path );

            if ( @dir )
            {
                my $base = dirname($path);
                $file = LatestVersion basename($path) , \@dir;
                $path = $base . "/" . $file;
            }
            else
            {
                $verb and print "$id: Can't set newest $file";
            }
        }

        $file = $prefix . $file . $postfix;

        $debug and warn "$id: FileCopy $path => $file\n";

        unless ( copy($path, $file)  )
        {
            $verb  and  print "$id: FileCopy $path => $file $ERRNO";
        }
        else
        {
            push @files, $file;
        }
    }
    else
    {
        my @tmp = DirContent $path;

        local *FILE;

        $file =~ s,/,!,g;

        if ( -e $file  and  not $overwrite )
        {
            $verb  and  print "$id: [ignored, exists] $file\n";
            return;
        }

        unless ( open FILE, "> $file" )
        {
            warn "$id: can't write $file $ERRNO\n";
            return;
        }

        print FILE join "\n", @tmp;
        close FILE;

        push @files, $file;
    }

    ( $stat, @files );
}

# ****************************************************************************
#
#   DESCRIPTION
#
#       Run Some self tests. This is for developer only
#
#   INPUT PARAMETERS
#
#       none
#
#   RETURN VALUES
#
#       none
#
# ****************************************************************************

sub TestDriverSfMirror ()
{
        my $id = "$LIB.TestDriverSfMirror";
        $debug = 3 unless $debug;

        my $str = << "EOF";

        <caption>
                Download Mirrors
        </caption>
        <tr>
                <th>
                        Host
                </th>
                <th>
                        Location
                </th>
                <th>
                        Continent
                </th>
                <th>
                        Download
                </th>
        </tr>   <tr class="odd">
                <td><a href="http://www.optusnet.com.au"><img alt="optusnet logo
" border="0" src="http://images.sourceforge.net/prdownloads/optusnet_100x34.gif"
></a></td>
                <td>Sydney, Australia</td>
                <td>Australia</td>
                <td><a href="/bogofilter/bogofilter-1.0.0.tar.bz2?use_mirror=opt
usnet"><b>Download</b></a></td>
        </tr>   <tr >
                <td><a href="http://www.mesh-solutions.com/sf/"><img alt="mesh logo" border="0" src="http://images.sourceforge.net/prdownloads/mesh_100_34_3.gif"></a></td>
                <td>Duesseldorf, Germany</td>
                <td>Europe</td>
                <td><a href="/bogofilter/bogofilter-1.0.0.tar.bz2?use_mirror=mesh"><b>Download</b></a></td>
        </tr>   <tr class="odd">
                <td><a href="http://www.mirrorservice.org/help/introduction.html"><img alt="kent logo" border="0" src="http://images.sourceforge.net/prdownloads/ukms-button-100x34.png"></a></td>
                <td>Kent, UK</td>
                <td>Europe</td>
                <td><a href="/bogofilter/bogofilter-1.0.0.tar.bz2?use_mirror=kent"><b>Download</b></a></td>
        </tr>   <tr >
                <td><a href="http://www.heanet.ie"><img alt="heanet logo" border="0" src="http://images.sourceforge.net/prdownloads/heanet_100x34.gif"></a></td>
                <td>Dublin, Ireland</td>
                <td>Europe</td>
                <td><a href="/bogofilter/bogofilter-1.0.0.tar.bz2?use_mirror=heanet"><b>Download</b></a></td>
        </tr>   <tr class="odd">
                <td><a href="http://www.ovh.com"><img alt="ovh logo" border="0"
src="http://images.sourceforge.net/prdownloads/ovh_100x34.jpg"></a></td>
                <td>Paris, France</td>
                <td>Europe</td>
                <td><a href="/bogofilter/bogofilter-1.0.0.tar.bz2?use_mirror=ovh"><b>Download</b></a></td>
        </tr>   <tr >
                <td><a href="http://www.puzzle.ch/sourceforge.net/"><img alt="puzzle logo" border="0" src="http://images.sourceforge.net/prdownloads/puzzleitc_100x34.gif"></a></td>
                <td>Bern, Switzerland</td>
                <td>Europe</td>
                <td><a href="/bogofilter/bogofilter-1.0.0.tar.bz2?use_mirror=puzzle"><b>Download</b></a></td>

EOF

    print "$id: UrlSfMirrorParse\n";

    UrlSfMirrorParse $str;
}

sub SelfTest ()
{
    my $id = "$LIB.SelfTest";

    $debug = 1   unless $debug;

    my (@files, $file, $i);
    local $ARG;

    # ............................................................ X ...
    $i++;

    $file = "artist-1.1-beta1.tar.gz",

    print "$id: [$i] LatestVersion ", "." x 40, "\n"  ;

    @files = qw
    (
        mailto:tab@lysator.liu.se
        emacs-shapes.gif
        emacs-shapes.html
        emacs-a.gif
        emacs-a.html
        emacs-rydmap.gif
        emacs-rydmap.html
        COPYING
        artist-1.2.3.tar.gz
        artist.el
        mailto:kj@lysator.liu.se
        mailto:jdoe@example.com
        http://st-www.cs.uiuc.edu/~chai/figlet.html
        artist-1.2.1.tar.gz
        artist-1.2.tar.gz
        artist-1.1.tar.gz
        artist-1.1a.tar.gz
        artist-1.1-beta1.tar.gz
        artist-1.0.tar.gz
        artist-1.0-11.tar.gz
        mailto:tab@lysator.liu.se
    );

    LatestVersion $file, \@files;

    # ............................................................ X ...
    $i++;

    $file = "irchat-900625.tar.gz";

    print "$id: [$i] LatestVersion ", "." x 40, "\n"  ;

    @files = qw
    (
        ./dist/irchat/irchat-20001203.tar.gz
        ./dist/irchat/irchat-19991105.tar.gz
        ./dist/irchat/irchat-980625-2.tar.gz
        ./dist/irchat/irchat-980128.tar.gz
        ./dist/irchat/irchat-971212.tar.gz
        ./dist/irchat/irchat-3.04.tar.gz
        ./dist/irchat/irchat-3.03.tar.gz
        ./dist/irchat/irchat-3.02.tar.gz
        ./dist/irchat/irchat-3.01.tar.gz
        ./dist/irchat/irchat-3.00.tar.gz
    );

    LatestVersion $file, \@files;

    # ............................................................ X ...
    $i++;

    $file = "bogofilter-0.9.1.tar.gz";

    print "$id: [$i] LatestVersion ", "." x 40, "\n"  ;

    @files = qw
    (
        http://freecode.com
        http://newsletters.osdn.com
        http://ads.osdn.com/?ad_id=2435&amp;alloc_id=5907&amp;op=click
        http://sourceforge.net
        http://sf.net
        http://sf.net/support/getsupport.php
        /bogofilter/?sort_by=name&sort=desc
        /bogofilter/?sort_by=size
        /bogofilter/?sort_by=date
        /bogofilter/..
        /bogofilter/ANNOUNCE
        /bogofilter/ANNOUNCE-0.94.12
        /bogofilter/Judy-0.0.2-1.i386.rpm
        /bogofilter/Judy-0.04-1.i386.rpm
        /bogofilter/Judy-0.04-1.src.rpm
        /bogofilter/Judy-devel-0.04-1.i386.rpm
        /bogofilter/Judy_trial.0.0.4.src.tar.gz
        /bogofilter/NEWS
        /bogofilter/NEWS-0.10
        /bogofilter/NEWS-0.10.0
        /bogofilter/NEWS-0.11
        /bogofilter/bogofilter-0.10.0-1.i586.rpm
        /bogofilter/bogofilter-0.10.0-1.src.rpm
        /bogofilter/bogofilter-0.10.0.tar.gz
        /bogofilter/bogofilter-0.96.6-1.src.rpm
        /bogofilter/bogofilter-0.96.6.tar.bz2
        /bogofilter/bogofilter-0.96.6.tar.gz
        /bogofilter/bogofilter-1.0.0-1.i586.rpm
        /bogofilter/bogofilter-1.0.0-1.src.rpm
        /bogofilter/bogofilter-1.0.0.tar.bz2
        /bogofilter/bogofilter-1.0.0.tar.gz
        /bogofilter/bogofilter-faq.html
        /bogofilter/bogofilter-static-0.13.1-1.i586.rpm
        /bogofilter/bogofilter-static-0.13.2-1.i586.rpm
        /bogofilter/bogofilter-static-0.13.2.1-1.i586.rpm
    );

    LatestVersion $file, \@files;

    # ............................................................ X ...
    $i++;

    print "$id: [$i] FileDeCompressedCmd ", "." x 40, "\n"  ;

    for ( qw
    (
        1.tar 1.tar.gz 1.tgz
        2.bz2 2.tar.bz2
        3.zip
        3.rar
    ))
    {
        eval { FileDeCompressedCmd $ARG };
        print $EVAL_ERROR  if  $EVAL_ERROR;
    }

    exit;
}

# ****************************************************************************
#
#   DESCRIPTION
#
#
#
#   INPUT PARAMETERS
#
#       \@data      Configuration file content
#
#
#   RETURN VALUES
#
#       none
#
# ****************************************************************************

sub Main ($ $)
{
    my $id = "$LIB.Main";

    my ( $TAG_NAME, $data ) = @ARG;

    if ( $TAG_NAME )
    {
        $debug  and  warn "$id: Tag name search [$TAG_NAME]\n";
    }

    #   This is an old relict and not used

    my %EXTRACT_HASH =
    (
          '\.tar\.gz$'  => "gzip -d -c %s | tar xvf -"
        , '\.gz$'       => "gzip -f -d %s"
        , '\.bz2$'      => "bzip2 -f -d %s"
        , '\.tar$'      => "tar xvf %s"
        , '\.tgz$'      => "tar -zxvf %s"               # GNU TAR
        , '\.zip$'      => "unzip %s"
        , '\.xz$'       => "xz -d -c %s | tar xvf -"
    );

    # ............................................... prepare output ...

    if ( $OUT_DIR )
    {
        $verb           and  print "$id: chdir $OUT_DIR\n";
        chdir $OUT_DIR  or   die   "$id: chdir $OUT_DIR $ERRNO";
    }

    my $date  = DateYYYY_MM_DD();
    my $count = 0;
    my ( %URL_ERROR_HASH , %URL_ERROR_REASON_HASH  );
    my $TagLine;

    local $ARG;

    for ( @$data )
    {
        chomp;
        my $line = $ARG;

        s/^\s*[#].*$//;                         # Kill comments
        next if /^\s*$/;                        # ignore empty lines

        # ............................................ Variable defs ...
        # todo: should be removed, this was for gz = 'command'

        my %variables;
        %variables =  /'(\S+)'\s*=\s*(.*)/g;

        while ( my($var, $val) = each %variables )
        {
            $debug  and  warn "$id:\t\t$var = $val\n";
            $EXTRACT_HASH{ $var } = $val;
        }

        # ............................................... directives ...

        my $LINE = $ARG;        # make a secure copy

        my $new           = $CHECK_NEWEST;
        my $unpack        = $EXTRACT;
        my $overwrite     = $OVERWRITE;
        my $contentRegexp = $CONTENT_REGEXP;
        my $mirror        = $MIRROR;

        $TagLine = $ARG if /tag\d+:/;   # Remember tag name

        my $pass       = ExpandVars($1) if /\bpass:\s*(\S+)/;
        my $login      = $1             if /\blogin:\s*(\S+)/;
        my $regexp     = $1             if /\bregexp:\s*(\S+)/;
        my $regexpNo   = $1             if /\bregexp-no:\s*(\S+)/;
           $new        = 1              if /\bnew:/;
           $unpack     = 1              if /\bx:/;
           $unpack     = -noroot        if /\bxx:/;
        my $xopt       = $1             if /\bxopt:\s*(\S+)/;

        my $lcd        = $1    if /lcd:\s*(\S+)/;
           $overwrite  = 1     if /\bo(verwrite)?:/;
        my $vregexp    = $1    if /\bvregexp:\s*(\S+)/;
        my $fileName   = $1    if /\bfile:\s*(\S+)/;
        my $rename     = $1    if /\brename:\s*(\S+)/;
           $mirror     = $1    if /\bmirror:\s*(\S+)/;

        my $pageRegexp = $1    if /\bpregexp:\s*(\S+)/;
        $contentRegexp = $1    if /\bcregexp:\s*(\S+)/;

        my $conversion = -text if /\btext:/;

        if ( /\bco?nv:\s*(\S+)/ )  # old implementation used tag <cnv:>
        {
            local $ARG = $1;

            if ( /te?xt/i )
            {
                $conversion = -text
            }
            else
            {
                warn "$id: Unknown conversion [$ARG] [$line]";
            }
        }

        my $plainPage;

        if ( /\bpage:/ )
        {
            $plainPage  = 1;

            if ( /\bpage:\s*find/i )
            {
                $plainPage  = -find;
            }
        }

        #   "lcd-ohio" is valid tag name, but "lcd" is our
        #   directive. Accept word names after OUR directives.

        if ( $verb and  not /print:/ and  /(?:^|\s)(:[-a-z]+)\b/ )
        {
            print "$id: [WARNING] directive, leading colon? [$1] $ARG\n";
        }

        if ( $lcd )
        {
            $debug > 2 and  print "$id: LCD $lcd\n";
            DirectiveLcd -dir   => $lcd
                       , -mkdir => $LCD_CREATE   unless $NO_LCD;
        }

        # ................................................... regexp ...

        if ( defined $URL_REGEXP )
        {
            if ( /$URL_REGEXP/o )
            {
                $debug and  warn "$id: REGEXP match [$URL_REGEXP] $ARG\n"
            }
            else
            {
                $debug > 3 and  warn "$id: [regexp ignored] $ARG\n";
                next;
            }
        }

        if ( defined $TAG_REGEXP )
        {
            my $stop;
            ($ARG, $stop) = TagHandle $ARG, $TAG_NAME;
            last  if  $stop;
            next  if  $ARG eq '';
        }

        # ................................................. grab url ...

        $ARG = ExpandVars $ARG  if /\$/  and ! $rename;

        if ( $verb and /(print:\s*)(.+)/ )          # Print user messages
        {
            print "$TagLine: $2\n";
            next;
        }

        m,^\s*((https?|ftp|file):/?(/([^/\s]+)(\S*))),;

        unless ( $1  and  defined $2 )
        {
            if ( /https/ )
            {
                warn "$id: https is not supported, just http://";
            }

            $debug  and  warn "$id: [skipped] not URL: $line [$ARG]\n";
            next;
        }

        # ............................................... components ...

        my $urlOrig    = $1;
        my $url        = $urlOrig;  # may be changed
        my $type       = $2;
        my $path       = $3;
        my $site       = $4;
        my $sitePath   = $5;

        #   Remove leading slash if we log with real username.
        #   The path is usually relative to the directory under LOGIN.
        #
        #   For anonymous, the path is absolute.

        $sitePath =~ s,^/,,     if $login;

        my $origFile = $sitePath;

        if ( $type eq 'https' )
        {
            eval "use Crypt::SSLeay";

            if ( $EVAL_ERROR )
            {
                warn "HTTPS requires Crypt::SSLeay.pm [$EVAL_ERROR]";
                next;
            }
        }

        my $file;

        #   The page:find command may instruct to search
        #
        #   http://some.com/~foo
        #   http://some.com/
        #
        #   Do not consider those to contain filename part

        if (
             $plainPage ne -find
             or $url !~ m,/$,
             or $url !~ m,/[~][^/]+$,
           )
        {
            ($file = $url) =~ s,^\s*\S+/,,;

            $file = $fileName               if $fileName ne '';
        }

        if ( /http/  and  $file eq ''   and  not $plainPage )
        {
            $file = $path . "000root-file";
        }

        $debug and print "$id: VARIABLES\n"
            , "\tURL        = $url\n"
            , "\tFILE       = $file\n"
            , "\tFILE_NAME  = $fileName\n"
            , "\tTYPE       = $type\n"
            , "\tPATH       = $path\n"
            , "\tSITE       = $site\n"
            , "\tSITE_PATH  = $sitePath\n"
            , "\tCONVERSION = $conversion\n"
            ;

        my $saveopt;

        if ( $NO_SAVE == 0  and /save:\s*(\S+)/ )
        {
            $saveopt = $1;
            $file    = $1;
        }

        my $postfix = $POSTFIX              if  defined $POSTFIX;
        my $prefix  = $PREFIX               if  defined $PREFIX;

        $prefix  = $site . "::" . $prefix   if  $PREFIX_WWW;
        $prefix  = $date . "::" . $prefix   if  $PREFIX_DATE;

        $file = $prefix . $file . $postfix;

	# Sourceforge special

	if ( IsSourceforgeDownload $url )
	{
	    $url = $urlOrig;		# reset everything
	    $file = "";
	}

        # .................................................... do-it ...

        $debug and
	    print "$id: type <$type> site <$site>"
	        . "path <$path> url <$url> file <$file>\n";

        $ARG   = $type;
        my ($stat, @files);

        # ******************************************************************
        # Set global which is used in error messages or if program must die.

        $CURRENT_TAG_LINE = $line;

        # *******************************************************************

        $verb  and  print "$id: DIRECTORY ", cwd(), "\n";

        if ( /http/ )
        {
            $count++;

            if ( $plainPage eq -find   and  not $pageRegexp )
            {
                die  "$id: no <pregexp:> directive"
                    , " LINE => [$line]"
                    ;
            }

            if ( $pageRegexp  and not $plainPage )
            {
                $debug  and  print "$id: Implicit <page:find> [$line]\n";
                $plainPage = -find;
            }

            if ( ($plainPage ne -find)  and  $pageRegexp  and not $file )
            {

                $debug and print "$id: Expecting [page:find]",
                    , " for non-named download file"
                    , " [$url]"
                    , " LINE => [$line]"
                    ;

                $plainPage = -find;
            }
            elsif ( $plainPage ne -find and $pageRegexp )
            {
                $plainPage = -find;
            }

            if ( $saveopt  and  $pageRegexp   and  $verb > 1 )
            {
                chomp;
                warn  "$id: [WARNING] mixing <save:> and <pregexp:>"
                    , " May give multiple answers. Use absolute filename"
                    , " URL with <save:> LINE => [$line]"
                    ;
            }

            if ( $pageRegexp  and not $plainPage )
            {
                warn "$id: [WARNING] no page: directive [$ARG]\n";
            }

            if ( $pageRegexp  and not $file  and ($plainPage ne -find))
            {
                warn "$id: [WARNING] no file: directive. [$ARG]\n";
            }

            if ( $pageRegexp  and not $file  and ($plainPage ne -find))
            {
                warn "$id: [WARNING] no file: directive. [$ARG]\n";
            }

            ($stat, @files) = UrlHttp
                  url           => $url
                , file          => $file
                , regexp        => $regexp
                , regexpNo      => $regexpNo
                , proxy         => $PROXY
                , errUrlHashRef => \%URL_ERROR_HASH
                , errExplanationHashRef => \%URL_ERROR_REASON_HASH
                , new           => $new
                , stdout        => $STDOUT
                , versionRegexp => $vregexp
                , plainPage     => $plainPage
                , pageRegexp    => $pageRegexp
                , contentRegexp => $contentRegexp
                , conversion    => $conversion
                , rename        => $rename
                , save          => $saveopt
                , origLine      => $line
                , unpack        => $unpack
                , overwrite     => $overwrite
                , mirror        => $mirror
                ;
        }
        elsif ( /ftp/ )
        {
            $count++;

            my ($pproto, $ssite, $ddir, $ffile) = SplitUrl $url;

            if ( $ffile  and  $ffile !~ /[.]/ )
            {
                #   ftp://some.com/dir/dir
                warn "$id: Did you forgot trailing slash? [$line]";
            }

            if ( $regexp )
            {
                #   There can't be serched "file" if regexp is used.
                $origFile = '';
                $file     = '';
                $sitePath = Slash $sitePath;
            }

            if ( $fileName  and  ! $origFile )
            {
                $origFile = $fileName;   # the "new" search.
            }

            if ( $pageRegexp )
            {
                chomp;
                warn  "$id: [WARNING] mixing ftp:// and <pregexp:>"
                    , " Did you mean <regexp:> instead?"
                    , " LINE => [$line]"
                    ;
            }

            #   Directory path given, so reset the file
            $origFile = ''  if  $origFile =~ m,/$,;

            ($stat, @files ) = UrlFtp
                      site       => $site
                    , url        => $url
                    , path       => $sitePath
                    , getFile    => $origFile
                    , saveFile   => $file
                    , regexp     => $regexp
                    , regexpNo   => $regexpNo
                    , firewall   => $FIREWALL
                    , login      => $login
                    , pass       => $pass
                    , new        => $new
                    , stdout     => $STDOUT
                    , conversion => $conversion
                    , rename     => $rename
                    , origLine   => $line
                    , unpack     => $unpack
                    , overwrite => $overwrite
                    ;
        }
        elsif ( /file/ )
        {
            ($stat, @files) = UrlFile path      => $path
                                    , file      => $origFile
                                    , prefix    => $prefix
                                    , postfix   => $postfix
                                    , overwrite => $overwrite
                                    ;
            $count++;
        }

        # .............................................. conversion ...

        if ( $conversion eq -text )
        {
            for my $file ( @files )
            {
                FileHtml2txt $file;
            }
        }
        elsif ( $conversion )
        {
            warn "$id: Unknown conversion [$conversion]";
        }

        # .................................................. &unpack ...

        if ( $unpack  and  not $NO_EXTRACT )
        {
            $debug   and  print "$id: extracting [@files]\n";
            @files   and  Unpack \@files, \%EXTRACT_HASH, $unpack, $xopt;
        }
    }

    if ( not $count  and  $verb)
    {
        $URL_REGEXP
            and printf "$id: No labels matching regexp [%s]\n",
                $URL_REGEXP;

        @TAG_LIST
            and printf "$id: Nothing to do. No tag matching [%s]\n",
                join(' ', @TAG_LIST);

        if ( @CFG_FILE == 0 )
        {
            print "$id: Nothing to do. Use config file or give URL? ",
                  "Did you mean --tag for [@ARGV]?\n"
                  ;
        }
    }
}

# ****************************************************************************
#
#   DESCRIPTION
#
#       Parse VAR = VALUE statements. The values are put to %ENV
#
#   INPUT PARAMETERS
#
#       @lines
#
#   RETURN VALUES
#
#       none
#
# ****************************************************************************

sub ConfigVariableParse (@)
{
    my $id   = "$LIB.ConfigVariableParse";
    my @data = @ARG;

    local $ARG;

    for ( @data )
    {
        s/#.*//;

        next unless /\S/;
        next if /rename:/;  # Skip Perl command line, which may contain '='

        my %variables = /(\S+)\s*=\s*(\S+)/g;

        while ( my($var, $val) = each %variables )
        {
            #   Save values to environment.
            #   Ignore some URLS, that look like variable assignments:
            #   print http://example.com/viewcvs/vc-svn.el?rev=HEAD

            $debug > 2 and  print "$id:[$var] = [$val] [$ARG]\n";

            if ( $var =~ m![?,.&:]!i )
            {
                $debug > 2  and  print "$id: IGNORED. Wasn't a variable\n";
                next;
            }

            $ARG = $val;

            $val = ExpandVars $ARG;

            $debug > 2   and  print "$id: assigning ENV $var => $val\n";

            $ENV{ $var } = $val;
        }
    }
}

# ****************************************************************************
#
#   DESCRIPTION
#
#       Read Configuration file contents. The directive can be in format:
#
#           include <file>          Read from User's current dir
#           include <$HOME/file>    Expand $HOME
#           include </etc/file>     Absolute path
#           include <THIS/file>     Read from same directory where the
#                                   current file with includes reside.
#
#   INPUT PARAMETERS
#
#       $file
#
#   RETURN VALUES
#
#       @lines
#
# ****************************************************************************

sub ConfigRead ( $ );   # Recursive call needs prototyping

{
    my %staticInclude;  # already included files, do not read again
    my $staticPwd;      # Current pwd

sub ConfigRead ( $ )
{
    my $id   = "$LIB.ConfigRead";
    my $file = shift;

    $verb > 2 and  print "$id: Reading config [$file]\n";

    $file = PathConvertSmart $file;

    $verb > 2 and  print "$id: Reading config CONVERSION [$file]\n";

    if ( $debug > 1 )
    {
        print "$id: input FILE $file "
            , ExpandVars($file)
            , " ["
            , join(' ', %staticInclude)
            , "]\n"
            ;
    }

    # .............................................. already included ...
    # In windows c:/dir  is same as C:/DIR

    my $check = $file;
    $check    = lc $file  if $WIN32;

    if ( exists $staticInclude{$check} )
    {
        $debug  and   print "$id: skipped, already included $file\n";
        return;
    }

    # .......................................................... pwd ...

    my $dir = dirname $file;

    $staticPwd = cwd()  unless $staticPwd;      # set inital value

    $debug > 2  and  print "$id: PWD $staticPwd\n";

    if ( -f $file  and  not $dir =~ /^.$|THIS/ )
    {
        my $orig = cwd();

        # Peek where are we going, handles ../../ cases too

        if ( chdir $dir )
        {
            $staticPwd = cwd();     # ok, set "THIS" location
            chdir $orig;            # Back to original directory
        }
    }
    elsif ( $dir eq "THIS" )
    {
        $file = "$staticPwd/" . basename $file;
        $debug  and  print "$id: THIS set to $file\n";
    }

    # .......................................................... read ...

    my ($lineArrRef, $status);

    if ( -f  $file )
    {
        ($lineArrRef, $status) = FileRead $file;
    }
    else
    {
        $status = "File does not exist $file";
    }

    $staticInclude{ $file } = 1;

    if ( $status )
    {
        $verb > 0 and  warn "$id: SKIPPED, Can't include $file";
        return;
    }

    if ( @$lineArrRef )
    {
        ConfigVariableParse @$lineArrRef;

        local $ARG;
        my @lines;

        for my $line ( @$lineArrRef )
        {
            push @lines, $line;

            #   Skip INCLUDE statements that have been commented out.

            $ARG  = $line;

            s/#.*//;

            next unless /[a-z]/i;

            #   include <this>
            #   include <this>
            #   include < this/here >
            #   include < c:/Progrm Files/this/here >

            if ( /include\s+<\s*(.*[^\s]+)\s*>/i )
            {
                my $inc  = $1;

                my $path    = ExpandVars $inc;
                my $already = exists $staticInclude{$path};

                $debug > 1 and
                    print "$id: RECURSIVE INCLUDE [$path] [$inc]"
                    , " already flag [$already]\n";

                unless ( $already )
                {
                    push @lines, ConfigRead $path;

                    $path  = lc $path   if $WIN32;

                    $staticInclude{ $path } = 1;
                }
            }
        }
        @$lineArrRef = @lines;

        $debug > 4  and  print "$id: READ config $file\n@lines\n\n";

    }
    else
    {
        $debug  and  print "$id: Nothing found from $file\n";
    }

    @$lineArrRef;
}}

# }}}
# {{{ more

# ****************************************************************************
#
#   DESCRIPTION
#
#       Start, the start of the program.
#
#   INPUT PARAMETERS
#
#       None
#
#   RETURN VALUES
#
#       None
#
# ****************************************************************************

sub Boot ()
{
    Initialize();
    HandleCommandLineArgs();

    my $id = "$LIB.Boot";

    # ......................................................... args ...

    $debug > 2  and  PrintHash "$id: begin ENV", %ENV;

    unless ( @ARGV )
    {
	$debug > 1 && warn "$id: No plain command line arguments\n";
    }

    #   Convert any command line arguments as if they would appear
    #   in configuration file:
    #
    #   --site-regexp gz http://there.at/
    #
    #   --> http://there.at  page: pregexp:gz

    for my $arg ( @ARGV )
    {
        if ( $SITE_REGEXP )
        {
            if ( /ftp/i )
            {
                $arg .= " regexp:$SITE_REGEXP";
            }
            else
            {
                $arg .= " page: pregexp:$SITE_REGEXP";
            }
        }
    }

    my @data;

    if ( $CFG_FILE_NEEDED and  @CFG_FILE )
    {
        for my $arg ( @CFG_FILE )
        {
            my @lines = ConfigRead $arg;
            push @data, @lines;
        }

        if ( $debug > 4 )
        {
            print "$id: CONFIG-FILE-CONTENT-BEGIN\n"
                , @data
                , "$id: CONFIG-FILE-CONTENT-END\n"
                ;
        }
    }

    $debug > 4  and  PrintHash "$id: end ENV", %ENV;

    push @data, @ARGV   if @ARGV;       # Add command line URLs

    if ( @TAG_LIST )
    {
        for my $arg ( @TAG_LIST )
        {
            TagHandle undef, undef, "1-reset";
            Main $arg, \@data;
        }
    }
    else
    {
        Main "", \@data;
    }
}

sub Test ()
{
    my $str = join '', <>;
    $debug  = 1;
    print UrlHttpParseHref content => $str, regexp => "tar.gz";
}

Boot();

# }}}

0;
__END__<|MERGE_RESOLUTION|>--- conflicted
+++ resolved
@@ -4,11 +4,7 @@
 #
 #   Copyright
 #
-<<<<<<< HEAD
 #       Copyright (C) 1996-2014 Jari Aalto <jari.aalto@cante.net>
-=======
-#       Copyright (C) 1996-2014 Jari Aalto
->>>>>>> 01c35965
 #
 #   License
 #
@@ -45,11 +41,7 @@
 #   The following variable is updated by Emacs setup whenever
 #   this file is saved.
 
-<<<<<<< HEAD
-$VERSION = '2014.0221.1940';
-=======
-$VERSION = '2015.0927.1718';
->>>>>>> 01c35965
+$VERSION = '2016.1019.1334';
 
 # ****************************************************************************
 #
@@ -1457,11 +1449,7 @@
         }
     }
 
-<<<<<<< HEAD
-    if ( defined $URL_REGEXP  or  @TAG_LIST and @TAG_LIST )
-=======
-    if ( defined $URL_REGEXP  or  (@TAG_LIST and @TAG_LIST) )
->>>>>>> 01c35965
+    if ( defined $URL_REGEXP  or  @TAG_LIST )
     {
         $CFG_FILE_NEEDED = -yes;
     }
@@ -3029,11 +3017,7 @@
 
         unless ( $base =~ /\d/ )
         {
-<<<<<<< HEAD
             $base .= "-" . DateYYYY_MM_DD(-version);
-=======
-            $base .= "-" . DateYYYY_MM_DD(-version) ;
->>>>>>> 01c35965
         }
 
         $ARG = $base;

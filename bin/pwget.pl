--- conflicted
+++ resolved
@@ -4,11 +4,7 @@
 #
 #   Copyright
 #
-<<<<<<< HEAD
 #       Copyright (C) 1996-2013 Jari Aalto
-=======
-#       Copyright (C) 1996-2012 Jari Aalto
->>>>>>> a6fa3cae
 #
 #   License
 #
@@ -45,11 +41,7 @@
 #   The following variable is updated by Emacs setup whenever
 #   this file is saved.
 
-<<<<<<< HEAD
-$VERSION = '2013.0911.1613';
-=======
-$VERSION = '2012.0209.1411';
->>>>>>> a6fa3cae
+$VERSION = '2013.0911.1744';
 
 # ****************************************************************************
 #
@@ -1160,11 +1152,7 @@
 
 =head1 LICENSE AND COPYRIGHT
 
-<<<<<<< HEAD
 Copyright (C) 1996-2013 Jari Aalto
-=======
-Copyright (C) 1996-2012 Jari Aalto
->>>>>>> a6fa3cae
 
 This program is free software; you can redistribute and/or modify
 program under the terms of GNU General Public license either version 2

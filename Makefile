#!/usr/bin/make -f
#
#   Copyright information
#
<<<<<<< HEAD
#	Copyright (C) 2002-2013 Jari Aalto
=======
#	Copyright (C) 2002-2012 Jari Aalto
>>>>>>> a6fa3cae
#
#   License
#
#	This program is free software; you can redistribute it and/or modify
#	it under the terms of the GNU General Public License as published by
#	the Free Software Foundation; either version 2 of the License, or
#	(at your option) any later version.
#
#	This program is distributed in the hope that it will be useful,
#	but WITHOUT ANY WARRANTY; without even the implied warranty of
#	MERCHANTABILITY or FITNESS FOR A PARTICULAR PURPOSE. See the
#	GNU General Public License for more details.
#
#	You should have received a copy of the GNU General Public License
#	along with this program. If not, see <http://www.gnu.org/licenses/>.

ifneq (,)
This makefile requires GNU Make.
endif

PACKAGE		= pwget
DESTDIR		=
prefix		= /usr
exec_prefix	= $(prefix)
man_prefix	= $(prefix)/share
mandir		= $(man_prefix)/man
bindir		= $(exec_prefix)/bin
sharedir	= $(prefix)/share

BINDIR		= $(DESTDIR)$(bindir)
DOCDIR		= $(DESTDIR)$(sharedir)/doc/$(PACKAGE)
LOCALEDIR	= $(DESTDIR)$(sharedir)/locale
SHAREDIR	= $(DESTDIR)$(sharedir)/$(PACKAGE)
LIBDIR		= $(DESTDIR)$(prefix)/lib/$(PACKAGE)
SBINDIR		= $(DESTDIR)$(exec_prefix)/sbin
ETCDIR		= $(DESTDIR)/etc/$(PACKAGE)

# 1 = regular, 5 = conf, 6 = games, 8 = daemons
MANDIR		= $(DESTDIR)$(mandir)
MANDIR1		= $(MANDIR)/man1
MANDIR5		= $(MANDIR)/man5
MANDIR6		= $(MANDIR)/man6
MANDIR8		= $(MANDIR)/man8

TAR		= tar
TAR_OPT_NO	= --exclude='.build'	 \
		  --exclude='.sinst'	 \
		  --exclude='.inst'	 \
		  --exclude='tmp'	 \
		  --exclude='*.bak'	 \
		  --exclude='*[~\#]'	 \
		  --exclude='.\#*'	 \
		  --exclude='CVS'	 \
		  --exclude='.svn'	 \
		  --exclude='.git'	 \
		  --exclude='.bzr'	 \
		  --exclude='*.tar*'	 \
		  --exclude='*.tgz'

INSTALL		= /usr/bin/install
INSTALL_BIN	= $(INSTALL) -m 755
INSTALL_DATA	= $(INSTALL) -m 644
INSTALL_SUID	= $(INSTALL) -m 4755

DIST_DIR	= ../build-area
DATE		= `date +"%Y.%m%d"`
VERSION		= $(DATE)
RELEASE		= $(PACKAGE)-$(VERSION)

PERL		= perl
BIN		= $(PACKAGE)
PL_SCRIPT	= bin/$(BIN).pl

INSTALL_OBJS_BIN   = $(PL_SCRIPT)
INSTALL_OBJS_DOC   = README COPYING
INSTALL_OBJS_MAN   = bin/*.1

all:
	@echo "Nothing to compile."
	@echo "Try 'make help' or 'make -n DESTDIR= prefix=/usr/local install'"

# Rule: help - display Makefile rules
help:
	grep "^# Rule:" Makefile | sort

# Rule: clean - remove temporary files
clean:
	# clean
	-rm -f *[#~] *.\#* \
	*.x~~ pod*.tmp

	rm -rf tmp

distclean: clean

realclean: clean

dist-git: doc test
	rm -f $(DIST_DIR)/$(RELEASE)*

	git archive --format=tar --prefix=$(RELEASE)/ master | \
	gzip --best > $(DIST_DIR)/$(RELEASE).tar.gz

	chmod 644 $(DIST_DIR)/$(RELEASE).tar.gz

	tar -tvf $(DIST_DIR)/$(RELEASE).tar.gz | sort -k 5
	ls -la $(DIST_DIR)/$(RELEASE).tar.gz

# The "gt" is maintainer's program frontend to Git
# Rule: dist-snap - [maintainer] release snapshot from Git repository
dist-snap: doc test
	@echo gt tar -q -z -p $(PACKAGE) -c -D master

# Rule: dist - [maintainer] release from Git repository
dist: dist-git

dist-ls:
	@ls -1tr $(DIST_DIR)/$(PACKAGE)*

# Rule: dist - [maintainer] list of release files
ls: dist-ls

bin/$(PACKAGE).1: $(PL_SCRIPT)
	$(PERL) $< --help-man > $@
	@-rm -f *.x~~ pod*.tmp

doc/manual/index.html: $(PL_SCRIPT)
	$(PERL) $< --help-html > $@
	@-rm -f *.x~~ pod*.tmp

doc/manual/index.txt: $(PL_SCRIPT)
	$(PERL) $< --help > $@
	@-rm -f *.x~~ pod*.tmp

doc/conversion/index.html: doc/conversion/index.txt
	perl -S t2html.pl --Auto-detect --Out --print-url $<

# Rule: man - Generate or update manual page
man: bin/$(PACKAGE).1

html: doc/manual/index.html

txt: doc/manual/index.txt

# Rule: doc - Generate or update all documentation
doc: man html txt

# Rule: perl-test - Check program syntax
perl-test:
	# perl-test - Check syntax
	perl -cw $(PL_SCRIPT)
	podchecker $(PL_SCRIPT)

# Rule: test - Run tests
test: perl-test

install-doc:
	# Rule install-doc - Install documentation
	$(INSTALL_BIN) -d $(DOCDIR)

	[ ! "$(INSTALL_OBJS_DOC)" ] || \
		$(INSTALL_DATA) $(INSTALL_OBJS_DOC) $(DOCDIR)

	$(TAR) -C doc $(TAR_OPT_NO) --create --file=- . | \
	$(TAR) -C $(DOCDIR) --extract --file=-

install-man: man
	# install-man - Install manual pages
	$(INSTALL_BIN) -d $(MANDIR1)
	$(INSTALL_DATA) $(INSTALL_OBJS_MAN) $(MANDIR1)

install-bin:
	# install-bin - Install programs
	$(INSTALL_BIN) -d $(BINDIR)
	for f in $(INSTALL_OBJS_BIN); \
	do \
		dest=$$(basename $$f | sed -e 's/\.pl$$//' -e 's/\.py$$//' ); \
		$(INSTALL_BIN) $$f $(BINDIR)/$$dest; \
	done

# Rule: install - Standard install
install: install-bin install-man install-doc

# Rule: install-test - for Maintainer only
install-test:
	rm -rf tmp
	make DESTDIR=`pwd`/tmp prefix=/usr install
	find tmp | sort

.PHONY: clean distclean realclean
.PHONY: install install-bin install-man
.PHONY: all man doc test install-test perl-test
.PHONY: dist dist-git dist-ls ls

# End of file<|MERGE_RESOLUTION|>--- conflicted
+++ resolved
@@ -2,11 +2,7 @@
 #
 #   Copyright information
 #
-<<<<<<< HEAD
-#	Copyright (C) 2002-2013 Jari Aalto
-=======
 #	Copyright (C) 2002-2012 Jari Aalto
->>>>>>> a6fa3cae
 #
 #   License
 #
